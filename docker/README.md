# Docker
Follow these instructions to set up and run our provided Docker image.

## Set Up Docker Engine and Docker Compose
You'll need to install Docker Engine on your development system. Note that while **Docker Engine** is free to use, **Docker Desktop** may require you to purchase a license. See the [Docker Engine Server installation instructions](https://docs.docker.com/engine/install/#server) for details.

To build and run this workload inside a Docker Container, ensure you have Docker Compose installed on your machine. If you don't have this tool installed, consult the official [Docker Compose installation documentation](https://docs.docker.com/compose/install/linux/#install-the-plugin-manually).

```bash
DOCKER_CONFIG=${DOCKER_CONFIG:-$HOME/.docker}
mkdir -p $DOCKER_CONFIG/cli-plugins
curl -SL https://github.com/docker/compose/releases/download/v2.7.0/docker-compose-linux-x86_64 -o $DOCKER_CONFIG/cli-plugins/docker-compose
chmod +x $DOCKER_CONFIG/cli-plugins/docker-compose
docker compose version
```

## Set Up Docker Image
Build or Pull the provided docker images.

```bash
cd docker
docker compose build
```
OR
```bash
<<<<<<< HEAD
docker pull intel/ai-tools:tlt-0.5.0
=======
docker pull intel/ai-tools:tlt-0.6.0
>>>>>>> 19fd0704
```

## Use Docker Image
Utilize the TLT CLI without installation by using the provided docker image and docker compose.

```bash
docker compose run tlt-prod
# OR
docker compose run tlt-prod tlt --help
```

## Kubernetes
### 1. Install Helm
- Install [Helm](https://helm.sh/docs/intro/install/)
```bash
curl -fsSL -o get_helm.sh https://raw.githubusercontent.com/helm/helm/main/scripts/get-helm-3 && \
chmod 700 get_helm.sh && \
./get_helm.sh
```
### 2. Setting up Training Operator
Install the standalone operator from GitHub or use a pre-existing Kubeflow configuration.
```bash
kubectl apply -k "github.com/kubeflow/training-operator/manifests/overlays/standalone"
```
OR
```bash
helm repo add cowboysysop https://cowboysysop.github.io/charts/
helm install <release name> cowboysysop/training-operator
```

### 3. Build Distributed Container
```bash
cd docker
docker compose build
docker push <registry>:tlt-dist-latest
```

### 3. Deploy TLT Distributed Job
For more customization information, see the chart [README](./docker/chart/README.md)
```bash
export NAMESPACE=kubeflow
helm install --namespace ${NAMESPACE} --set imageName=<registry> --set imageTag=tlt-dist-latest --set ... tlt-distributed ./docker/chart
```
### 4. View 
To view your workflow progress
```bash
kubectl get -o yaml mpijob tf-tlt-distributed -n ${NAMESPACE}
```
OR
```bash
kubectl logs tf-tlt-distributed-launcher -n ${NAMESPACE}
```<|MERGE_RESOLUTION|>--- conflicted
+++ resolved
@@ -23,11 +23,7 @@
 ```
 OR
 ```bash
-<<<<<<< HEAD
-docker pull intel/ai-tools:tlt-0.5.0
-=======
 docker pull intel/ai-tools:tlt-0.6.0
->>>>>>> 19fd0704
 ```
 
 ## Use Docker Image
