# Fine-tuning for Visual Quality Inspection workflow
This workflow is a fine-tuning module under the [Visual Quality Inspection reference kit](https://github.com/intel/visual-quality-inspection/).The goal of the anomaly detection reference use case is to provide AI-powered visual quality inspection on the high resolution input images by identifing rare, abnormal events such as defects in a part being manufactured on an industrial production line. Use this reference solution as-is on your dataset, curate it to your needs by fine-tuning the models and changing configurations to get improved performance, modify it to meet your productivity and performance goals by making use of the modular architecture and realize superior performance using the Intel optimized software packages and libraries for Intel hardware that are built into the solution. 

## **Table of Contents**
- [Technical Overview](#technical-overview)
    - [DataSet](#DataSet)
- [Validated Hardware Details](#validated-hardware-details)
- [Software Requirements](#software-requirements)
- [How it Works?](#how-it-works)
- [Get Started](#get-started)
    - [Download the Transfer Learning Tool](#Download-the-Transfer-Learning-Tool)
- [Ways to run this reference use case](#Ways-to-run-this-reference-use-case)
    - [Run Using Docker](#run-using-docker)
    - [Run Using Bare Metal](#run-using-bare-metal) 
- [Learn More](#learn-more)
- [Support](#support)

## Technical Overview
This repository provides a layer within the higher level Visual Quality Inspection reference kit and supports the following using [Intel® Transfer Learning Tool](https://github.com/IntelAI/transfer-learning):
- Fine-tuning and inference on custom dataset
- Implementation for different feature extractors based on:
  - Pre-trained model (without fine-tuning)
  - Fine-tuned model based on Simsiam self-supervised technique
  - Fine-tuned model based on CutPaste self-supervised technique

We present an unsupervised, mixed method end-to-end fine-tuning & inference reference solution for anomaly detection where a model of normality is learned from defect-free data in an unsupervised manner, and deviations from the models are flagged as anomalies. This reference use case is accelerated by Intel optimized software and is built upon easy-to-use Intel Transfer Learning Tool APIs.

### DataSet
[MVTec AD](https://www.mvtec.com/company/research/datasets/mvtec-ad) is a dataset for benchmarking anomaly detection methods focused on visual quality inspection in the industrial domain. It contains over 5000 high-resolution images divided into ten unique objects and five unique texture categories. Each category comprises a set of defect-free training images and a test set of images with various kinds of defects as well as defect-free images. There are 73 different types of anomalies in the form of defects or structural deviations present in these objects and textures.

More information can be found in the paper [MVTec AD – A Comprehensive Real-World Dataset for Unsupervised Anomaly Detection](https://www.mvtec.com/fileadmin/Redaktion/mvtec.com/company/research/datasets/mvtec_ad.pdf)

<<<<<<< HEAD
![Statistical_overview_of_the_MVTec_AD_dataset](assets/mvtec_dataset_characteristics.JPG)
=======
![Statistical_overview_of_the_MVTec_AD_dataset](assets/mvtec_dataset_characteristics.jpg)
>>>>>>> 19fd0704
<br>
*Table 1:  Statistical overview of the MVTec AD dataset. For each category, the number of training and test images is given together with additional information about the defects present in the respective test images. [Source](https://www.mvtec.com/fileadmin/Redaktion/mvtec.com/company/research/datasets/mvtec_ad.pdf)*

## Validated Hardware Details
There are workflow-specific hardware and software setup requirements depending on how the workflow is run. Bare metal development system and Docker image running locally have the same system requirements. 

| Recommended Hardware         | Precision  |
| ---------------------------- | ---------- |
| Intel® 4th Gen Xeon® Scalable Performance processors| float32, bfloat16 |
| Intel® 1st, 2nd, 3rd Gen Xeon® Scalable Performance processors| float32 |


## Software Requirements 
Linux OS (Ubuntu 20.04) is used in this reference solution. Make sure the following dependencies are installed.

1. `sudo apt update`
1. `sudo apt-get install -y libgl1 libglib2.0-0`
1. pip/conda OR python3.9-venv
1. git

## How It Works?

The [reference use case](https://github.com/intel/visual-quality-inspection/) uses a deep learning based approach, named deep-feature modeling (DFM) and falls within the broader area of out-of-distribution (OOD) detection i.e. when a model sees an input that differs from its training data, it is marked as an anomaly. Learn more about the approach [here.](https://arxiv.org/pdf/1909.11786.pdf) 

The use case can work with 3 different options for modeling of the vision subtask, implementation for all of which are part of this repository:
* **Pre-trained backbone:** uses a deep network (ResNet-50v1.5 in this case) that has been pretrained on large visual datasets such as ImageNet
* **SimSiam self-supervised learning:** is a contrastive learning method based on Siamese networks. It learns meaningful representation of dataset without using any labels. SimSiam requires a dataloader such that it can produce two different augmented images from one underlying image. The end goal is to train the network to produce same features for both images. It takes a ResNet model as the backbone and fine-tunes the model on the augmented dataset to get closer feature embeddings for the use case. Read more [here.](https://arxiv.org/pdf/2011.10566.pdf)
* **Cut-Paste self-supervised learning:** is a contrastive learning method similar to SimSiam but differs in the augmentations used during training. It take a ResNet model as backbone and fine-tunes the model after applying a data augmentation strategy that cuts an image patch and pastes at a random location of a large image. This allows us to construct a high performance model for defect detection without presence of anomalous data. Read more [here.](https://arxiv.org/pdf/2104.04015.pdf)

<<<<<<< HEAD
![visual_quality_inspection_pipeline](assets/visual_quality_inspection_pipeline.JPG)
=======
![visual_quality_inspection_pipeline](assets/visual_quality_inspection_pipeline.jpg)
>>>>>>> 19fd0704
*Figure 1: Visual quality inspection pipeline. Above diagram is an example when using SimSiam self-supervised training.*

Training stage only uses defect-free data. Images are loaded using a dataloader and shuffling, resizing & normalization processing is applied. Then one of the above stated transfer learning technique is used to fine-tune a model and extract discriminative features from an intermediate layer. A PCA kernel is trained over these features to reduce the dimension of the feature space while retaining 99% variance. This pre-processing of the intermediate features of a DNN is needed to prevent matrix singularities and rank deficiencies from arising.

During inference, the feature from a test image is generated through the same network as before. We then run a PCA transform using the trained PCA kernel and apply inverse transform to recreate original features and generate a feature-reconstruction error score, which is the norm of the difference between the original feature vector and the pre-image of its corresponding reduced embedding. Any image with an anomaly will have a high error in reconstructing original features due to features being out of distribution from the defect-free training set and will be marked as anomaly. The effectiveness of these scores in distinguishing the good images from the anomalous images is assessed by plotting the ROC curve, which is a plot of the true positive rate (TPR) of the classifier against the false positive rate (FPR) as the classification score-threshold is varied. The AUROC metric summarizes this curve between 0 to 1, with 1 indicating perfect classification.


**Architecture:**
<<<<<<< HEAD
![Visual_quality_inspection_layered_architecture](assets/Visual_quality_inspection_layered_architecture.JPG)
=======
![Visual_quality_inspection_layered_architecture](assets/Visual_quality_inspection_layered_architecture.jpg)
>>>>>>> 19fd0704
The components shown under the 'Transfer Learning Tool repo' in the figure above is what is included in this folder


### Highlights of Visual Quality Inspection Reference Use Case
- The use case is presented in a modular architecture. To improve productivity and reduce time-to-solution, transfer learning methods are made available through an independent workflow that seamlessly uses Intel Transfer Learning Tool APIs underneath and a config file allows the user to change parameters and settings without having to deep-dive and modify the code.
- There is flexibility to select any pre-trained model and any intermediate layer for feature extraction.
- The use case is enabled with Intel optimized foundational tools.


## Get Started
### Download the Transfer Learning Tool
It contains the workflow code:
```
export $WORKSPACE=/<workdir/path>
cd $WORKSPACE
git clone https://github.com/IntelAI/transfer-learning.git
cd transfer-learning/workflows/vision_anomaly_detection
```

## Ways to run this reference use case
This reference kit offers three options for running the fine-tuning and inference processes:

- [Docker](#run-using-docker)
- [Bare Metal](#run-using-bare-metal)

Details about each of these methods can be found below. Keep in mind that each method must be executed in a separate environment from each other. If you run first Docker Compose and then bare metal, this will cause issues.

## Run Using Docker
Follow these instructions to set up and run our provided Docker image. For running on bare metal, see the [bare metal](#run-using-bare-metal) instructions.

### 1. Set Up Docker Engine and Docker Compose
You'll need to install Docker Engine on your development system. Note that while **Docker Engine** is free to use, **Docker Desktop** may require you to purchase a license. See the [Docker Engine Server installation instructions](https://docs.docker.com/engine/install/#server) for details.


To build and run this workload inside a Docker Container, ensure you have Docker Compose installed on your machine. If you don't have this tool installed, consult the official [Docker Compose installation documentation](https://docs.docker.com/compose/install/linux/#install-the-plugin-manually).


```bash
DOCKER_CONFIG=${DOCKER_CONFIG:-$HOME/.docker}
mkdir -p $DOCKER_CONFIG/cli-plugins
curl -SL https://github.com/docker/compose/releases/download/v2.7.0/docker-compose-linux-x86_64 -o $DOCKER_CONFIG/cli-plugins/docker-compose
chmod +x $DOCKER_CONFIG/cli-plugins/docker-compose
docker compose version
```

### 2. Install Workflow Packages and Intel Transfer Learning Toolkit
Ensure you have completed steps in the [Get Started Section](#get-started).

### 3. Set Up Docker Image
Build or Pull the provided docker image.

```bash
git clone https://github.com/IntelAI/models -b r2.11 intel-models
cd docker
docker compose build
cd ..
```
OR
```bash
docker pull intel/ai-workflows:beta-tlt-anomaly-detection
```

### 4. Preprocess Dataset with Docker Compose
Prepare dataset for Anomaly Detection workflows and accept the legal agreement to use the Intel Dataset Downloader.

```bash
mkdir data && chmod 777 data
cd docker
docker compose run -e USER_CONSENT=y preprocess 
```

### 5. Run Pipeline with Docker Compose

The Vision Finetuning container must complete successfully before the Evaluation container can begin. The Evaluation container uses the model and checkpoint files created by the vision fine-tuning container stored in the `${OUTPUT_DIR}` directory to complete the evaluation tasks.


```mermaid
%%{init: {'theme': 'dark'}}%%
flowchart RL
  VDATASETDIR{{"/${DATASET_DIR"}} x-. "-$PWD/../data}" .-x stocktltfinetuning
  VCONFIGDIR{{"/${CONFIG_DIR"}} x-. "-$PWD/../configs}" .-x stocktltfinetuning
  VOUTPUTDIR{{"/${OUTPUT_DIR"}} x-. "-$PWD/../output}" .-x stocktltfinetuning
  VDATASETDIR x-. "-$PWD/../data}" .-x stockevaluation
  VCONFIGDIR x-. "-$PWD/../configs}" .-x stockevaluation
  VOUTPUTDIR x-. "-$PWD/../output}" .-x stockevaluation
  stockevaluation --> stocktltfinetuning

  classDef volumes fill:#0f544e,stroke:#23968b
  class Vsimsiam,VDATASETDIR,VCONFIGDIR,VOUTPUTDIR,,VDATASETDIR,VCONFIGDIR,VOUTPUTDIR volumes
```

#### View Logs
Follow logs for the workflow using the commands below:

```bash
docker compose logs stock-tlt-fine-tuning -f
```

#### Run Docker Image in an Interactive Environment

If your environment requires a proxy to access the internet, export your
development system's proxy settings to the docker environment:
```bash
export DOCKER_RUN_ENVS="-e ftp_proxy=${ftp_proxy} \
  -e FTP_PROXY=${FTP_PROXY} -e http_proxy=${http_proxy} \
  -e HTTP_PROXY=${HTTP_PROXY} -e https_proxy=${https_proxy} \
  -e HTTPS_PROXY=${HTTPS_PROXY} -e no_proxy=${no_proxy} \
  -e NO_PROXY=${NO_PROXY} -e socks_proxy=${socks_proxy} \
  -e SOCKS_PROXY=${SOCKS_PROXY}"
```

Build Container:

```bash
docker build \
    --build-arg http_proxy=${http_proxy} \
    --build-arg https_proxy=${https_proxy} \
    ../../ \
     -f ./Dockerfile \
     -t intel/ai-workflows:beta-tlt-anomaly-detection
```

Run the workflow with the ``docker run`` command, as shown:

```bash
export CONFIG_DIR=$PWD/../configs
export DATASET_DIR=$PWD/../data
export OUTPUT_DIR=$PWD/../output
docker run -a stdout ${DOCKER_RUN_ENVS} \
           -e PYTHONPATH=/workspace/transfer-learning \
           -v /$PWD/../transfer-learning:/workspace/transfer-learning \
           -v /${CONFIG_DIR}:/workspace/configs \
           -v /${DATASET_DIR}:/workspace/data \
           -v /${OUTPUT_DIR}:/workspace/output \
           --privileged --init -it --rm --pull always --shm-size=8GB \
	   intel/ai-workflows:beta-tlt-anomaly-detection
```

Run the command below for fine-tuning:
```
python ./src/vision_anomaly_wrapper.py --config_file ./config/config.yaml
```

### 7. Clean Up Docker Containers
Stop containers created by docker compose and remove them.

```bash
docker compose down
```

## Run Using Bare Metal

### 1. Create environment and install software packages

Using conda:
```
conda create -n anomaly_det_finetune python=3.9
conda activate anomaly_det_finetune
pip install -r requirements.txt
```

Using virtualenv:
```
python3 -m venv anomaly_det_finetune
source anomaly_det_finetune/bin/activate
pip install -r requirements.txt
```

### 2. Download the dataset

Download the mvtec dataset using Intel Model Zoo dataset download API
```
git clone https://github.com/IntelAI/models.git $WORKSPACE/models
cd $WORKSPACE/models/datasets/dataset_api/
```

Install dependencies and download the dataset
```
pip install -r requirements.txt
./setup.sh
python dataset.py -n mvtec-ad --download -d $WORKSPACE
```

Extract the tar file
```
cd $WORKSPACE
mkdir mvtec_dataset
tar -xf mvtec_anomaly_detection.tar.xz --directory mvtec_dataset
```

### 3. Select parameters and configurations

Select the parameters and configurations in the config/config.yaml file.
NOTE: 
When using SimSiam self supervised training, download the Sim-Siam weights based on ResNet50 model and place under simsiam directory:
```
mkdir simsiam
wget --directory-prefix=/simsiam/ https://dl.fbaipublicfiles.com/simsiam/models/100ep-256bs/pretrain/checkpoint_0099.pth.tar -o ./simsiam/checkpoint_0099.pth.tar
```

### 4. Running the end-to-end use case 
```
cd $WORKSPACE/transfer-learning/workflows/vision_anomaly_detection/
python src/vision_anomaly_wrapper.py --config_file config/config.yaml
```

## Learn More
For more information or to read about other relevant workflow examples, see these guides and software resources:
- [Intel® Transfer Learning Tool](https://github.com/IntelAI/transfer-learning)
- [Anomaly Detection fine-tuning workflow using SimSiam and CutPaste techniques](https://github.com/IntelAI/transfer-learning/tree/main/workflows/vision_anomaly_detection)
- [Intel® AI Analytics Toolkit (AI Kit)](https://www.intel.com/content/www/us/en/developer/tools/oneapi/ai-analytics-toolkit.html)
- [Intel® Extension for PyTorch](https://intel.github.io/intel-extension-for-pytorch/)
- [Intel® Extension for Scikit-learn](https://www.intel.com/content/www/us/en/developer/tools/oneapi/scikit-learn.html#gs.x609e4)
- [Intel® Neural Compressor](https://github.com/intel/neural-compressor)

## Support
If you have any questions with this workflow, want help with troubleshooting, want to report a bug or submit enhancement requests, please submit a GitHub issue.

---

\*Other names and brands may be claimed as the property of others.
[Trademarks](https://www.intel.com/content/www/us/en/legal/trademarks.html).






<|MERGE_RESOLUTION|>--- conflicted
+++ resolved
@@ -30,11 +30,7 @@
 
 More information can be found in the paper [MVTec AD – A Comprehensive Real-World Dataset for Unsupervised Anomaly Detection](https://www.mvtec.com/fileadmin/Redaktion/mvtec.com/company/research/datasets/mvtec_ad.pdf)
 
-<<<<<<< HEAD
-![Statistical_overview_of_the_MVTec_AD_dataset](assets/mvtec_dataset_characteristics.JPG)
-=======
 ![Statistical_overview_of_the_MVTec_AD_dataset](assets/mvtec_dataset_characteristics.jpg)
->>>>>>> 19fd0704
 <br>
 *Table 1:  Statistical overview of the MVTec AD dataset. For each category, the number of training and test images is given together with additional information about the defects present in the respective test images. [Source](https://www.mvtec.com/fileadmin/Redaktion/mvtec.com/company/research/datasets/mvtec_ad.pdf)*
 
@@ -64,11 +60,7 @@
 * **SimSiam self-supervised learning:** is a contrastive learning method based on Siamese networks. It learns meaningful representation of dataset without using any labels. SimSiam requires a dataloader such that it can produce two different augmented images from one underlying image. The end goal is to train the network to produce same features for both images. It takes a ResNet model as the backbone and fine-tunes the model on the augmented dataset to get closer feature embeddings for the use case. Read more [here.](https://arxiv.org/pdf/2011.10566.pdf)
 * **Cut-Paste self-supervised learning:** is a contrastive learning method similar to SimSiam but differs in the augmentations used during training. It take a ResNet model as backbone and fine-tunes the model after applying a data augmentation strategy that cuts an image patch and pastes at a random location of a large image. This allows us to construct a high performance model for defect detection without presence of anomalous data. Read more [here.](https://arxiv.org/pdf/2104.04015.pdf)
 
-<<<<<<< HEAD
-![visual_quality_inspection_pipeline](assets/visual_quality_inspection_pipeline.JPG)
-=======
 ![visual_quality_inspection_pipeline](assets/visual_quality_inspection_pipeline.jpg)
->>>>>>> 19fd0704
 *Figure 1: Visual quality inspection pipeline. Above diagram is an example when using SimSiam self-supervised training.*
 
 Training stage only uses defect-free data. Images are loaded using a dataloader and shuffling, resizing & normalization processing is applied. Then one of the above stated transfer learning technique is used to fine-tune a model and extract discriminative features from an intermediate layer. A PCA kernel is trained over these features to reduce the dimension of the feature space while retaining 99% variance. This pre-processing of the intermediate features of a DNN is needed to prevent matrix singularities and rank deficiencies from arising.
@@ -77,11 +69,7 @@
 
 
 **Architecture:**
-<<<<<<< HEAD
-![Visual_quality_inspection_layered_architecture](assets/Visual_quality_inspection_layered_architecture.JPG)
-=======
 ![Visual_quality_inspection_layered_architecture](assets/Visual_quality_inspection_layered_architecture.jpg)
->>>>>>> 19fd0704
 The components shown under the 'Transfer Learning Tool repo' in the figure above is what is included in this folder
 
 
