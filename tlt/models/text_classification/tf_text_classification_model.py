--- conflicted
+++ resolved
@@ -26,21 +26,10 @@
 from tlt.models.text_classification.text_classification_model import TextClassificationModel
 from tlt.datasets.text_classification.text_classification_dataset import TextClassificationDataset
 from tlt.datasets.text_classification.tf_custom_text_classification_dataset import TFCustomTextClassificationDataset
-<<<<<<< HEAD
-from tlt.utils.file_utils import verify_directory, validate_model_name
-from tlt.utils.types import FrameworkType, UseCaseType
-from tlt.distributed import TLT_DISTRIBUTED_DIR
-import yaml
-
-# Note that tensorflow_text isn't used directly but the import is required to register ops used by the
-# BERT text preprocessor
-import tensorflow_text  # noqa: F401
-=======
 from tlt.datasets.text_classification.tfds_text_classification_dataset import TFDSTextClassificationDataset
 from tlt.utils.file_utils import verify_directory, validate_model_name
 from tlt.utils.types import FrameworkType, UseCaseType
 from tlt.distributed import TLT_DISTRIBUTED_DIR
->>>>>>> 80986c4e
 
 
 class TFTextClassificationModel(TextClassificationModel, TFModel):
@@ -169,12 +158,8 @@
 
         return callbacks, train_data, validation_data
 
-<<<<<<< HEAD
-    def _fit_distributed(self, epochs, shuffle, hostfile, nnodes, nproc_per_node, use_horovod):
-=======
     def _fit_distributed(self, saved_objects_dir, epochs, shuffle, hostfile, nnodes, nproc_per_node, use_horovod,
                          hf_bert_tokenizer=None, max_seq_length=None):
->>>>>>> 80986c4e
         import subprocess
         distributed_vision_script = os.path.join(TLT_DISTRIBUTED_DIR, 'tensorflow', 'run_train_tf.py')
 
@@ -219,10 +204,6 @@
         script_cmd = 'python ' + distributed_vision_script
         script_cmd += ' --use_case {}'.format('text_classification')
         script_cmd += ' --epochs {}'.format(epochs)
-<<<<<<< HEAD
-        if shuffle:
-            script_cmd += ' --shuffle'
-=======
         script_cmd += ' --tlt_saved_objects_dir {}'.format(saved_objects_dir)
         if shuffle:
             script_cmd += ' --shuffle'
@@ -230,7 +211,6 @@
             script_cmd += ' --model_name {}'.format(hf_bert_tokenizer)  # model_name and hf_bert_tokenizer are the same
         if max_seq_length:
             script_cmd += ' --max_seq_length {}'.format(max_seq_length)
->>>>>>> 80986c4e
 
         bash_command = run_cmd.split(' ') + ['-np', np_cmd, '-H', hostfile_cmd] + script_cmd.split(' ')
         print(' '.join(str(e) for e in bash_command))
@@ -297,17 +277,12 @@
 
         if distributed:
             try:
-<<<<<<< HEAD
-                self.export_for_distributed(train_data, val_data)
-                self._fit_distributed(epochs, shuffle_files, hostfile, nnodes, nproc_per_node,
-=======
                 saved_objects_dir = self.export_for_distributed(
                     export_dir=os.path.join(output_dir, "tlt_saved_objects"),
                     train_data=train_data,
                     val_data=val_data
                 )
                 self._fit_distributed(saved_objects_dir, epochs, shuffle_files, hostfile, nnodes, nproc_per_node,
->>>>>>> 80986c4e
                                       kwargs.get('use_horovod'))
             except Exception as err:
                 print("Error: \'{}\' occured while distributed training".format(err))
@@ -379,203 +354,4 @@
         if isinstance(input_samples, str):
             input_samples = [input_samples]
 
-        return tf.sigmoid(self._model.predict(input_samples)).numpy()
-
-    def write_inc_config_file(self, config_file_path, dataset, batch_size, overwrite=False,
-                              resize_interpolation='bicubic', accuracy_criterion_relative=0.01, exit_policy_timeout=0,
-                              exit_policy_max_trials=50, tuning_random_seed=9527,
-                              tuning_workspace=''):
-        """
-        Writes an Intel Neural Compressor compatible config file to the specified path usings args from the specified
-        dataset and parameters.
-
-        Args:
-            config_file_path (str): Destination path on where to write the .yaml config file.
-            dataset (BaseDataset): A tlt dataset object
-            batch_size (int): Batch size to use for quantization and evaluation
-            overwrite (bool): Specify whether or not to overwrite the config_file_path, if it already exists
-                              (default: False)
-            resize_interpolation (str): Interpolation type. Select from: 'bilinear', 'nearest', 'bicubic'
-                                        (default: bicubic)
-            accuracy_criterion_relative (float): Relative accuracy loss (default: 0.01, which is 1%)
-            exit_policy_timeout (int): Tuning timeout in seconds (default: 0). Tuning processing finishes when the
-                                       timeout or max_trials is reached. A tuning timeout of 0 means that the tuning
-                                       phase stops when the accuracy criterion is met.
-            exit_policy_max_trials (int): Maximum number of tuning trials (default: 50). Tuning processing finishes when
-                                          the timeout or or max_trials is reached.
-            tuning_random_seed (int): Random seed for deterministic tuning (default: 9527).
-            tuning_workspace (dir): Path the Intel Neural Compressor nc_workspace folder. If the string is empty and the
-                                    OUTPUT_DIR env var is set, that output directory will be used. If the string is
-                                    empty and the OUTPUT_DIR env var is not set, the default Intel Neural Compressor
-                                    nc_workspace location will be used.
-        Returns:
-            None
-        Raises:
-            FileExistsError if the config file already exists and overwrite is set to False.
-            ValueError if the parameters are not within the expected values
-            NotImplementedError if the dataset type is not TFCustomImageClassificationDataset.
-        """
-        if os.path.isfile(config_file_path) and not overwrite:
-            raise FileExistsError('A file already exists at: {}. Provide a new file path or set overwrite=True',
-                                  config_file_path)
-
-        # They don't have a Tensorflow Dataset option, so for now, we only support custom datasets for quantization
-
-        if not isinstance(dataset, TFCustomTextClassificationDataset) or \
-                dataset.__class__ is not TFCustomTextClassificationDataset:
-            raise NotImplementedError('quantization has only been implemented for tensorflow text classification '
-                                      'models with custom datasets')
-
-        if batch_size and not isinstance(batch_size, int) or batch_size < 1:
-            raise ValueError('Invalid value for batch size ({}). Expected a positive integer.'.format(batch_size))
-
-        if resize_interpolation not in ['bilinear', 'nearest', 'bicubic']:
-            raise ValueError('Invalid value for resize interpolation ({}). Expected one of the following values: '
-                             'bilinear, nearest, bicubic'.format(resize_interpolation))
-
-        if accuracy_criterion_relative and not isinstance(accuracy_criterion_relative, float) or \
-                not (0.0 <= accuracy_criterion_relative <= 1.0):
-            raise ValueError('Invalid value for the accuracy criterion ({}). Expected a float value between 0.0 '
-                             'and 1.0'.format(accuracy_criterion_relative))
-
-        if exit_policy_timeout and not isinstance(exit_policy_timeout, int) or exit_policy_timeout < 0:
-            raise ValueError('Invalid value for the exit policy timeout ({}). Expected a positive integer or 0.'.
-                             format(exit_policy_timeout))
-
-        if exit_policy_max_trials and not isinstance(exit_policy_max_trials, int) or exit_policy_max_trials < 1:
-            raise ValueError('Invalid value for max trials ({}). Expected an integer greater than 0.'.
-                             format(exit_policy_timeout))
-
-        if tuning_random_seed and not isinstance(tuning_random_seed, int) or tuning_random_seed < 0:
-            raise ValueError('Invalid value for tuning random seed ({}). Expected a positive integer.'.
-                             format(tuning_random_seed))
-
-        if not isinstance(tuning_workspace, str):
-            raise ValueError('Invalid value for the nc_workspace directory. Expected a string.')
-
-        # Get the Intel Neural Compressor template
-        config_template = TextClassificationModel.get_inc_config_template_dict(self)
-
-        # Collect the different data loaders into a list, so that we can update them all the with the data transforms
-        dataloader_configs = []
-
-        # If tuning_workspace is undefined, use the OUTPUT_DIR, if the env var exists
-        if not tuning_workspace:
-            output_dir_env_var = os.getenv('OUTPUT_DIR', '')
-
-            if output_dir_env_var:
-                tuning_workspace = os.path.join(output_dir_env_var, 'nc_workspace')
-
-        print("tuning_workspace:", tuning_workspace)
-
-        if "quantization" in config_template.keys() and "calibration" in config_template["quantization"].keys() \
-                and "dataloader" in config_template["quantization"]["calibration"].keys():
-            dataloader_configs.append(config_template["quantization"]["calibration"]["dataloader"])
-            print("DATALOADER CONFIGS")
-            print(dataloader_configs)
-
-        if "evaluation" in config_template.keys():
-            if "accuracy" in config_template["evaluation"].keys() and \
-                    "dataloader" in config_template["evaluation"]["accuracy"].keys():
-                dataloader_configs.append(config_template["evaluation"]["accuracy"]["dataloader"])
-            if "performance" in config_template["evaluation"].keys() and \
-                    "dataloader" in config_template["evaluation"]["performance"].keys():
-                dataloader_configs.append(config_template["evaluation"]["performance"]["dataloader"])
-
-        config_template["quantization"]["approach"] = "post_training_dynamic_quant"
-
-        # Update the data loader configs
-        for dataloader_config in dataloader_configs:
-            # Update dataset directory for the custom dataset
-            if "dataset" in dataloader_config.keys() and "bert" in dataloader_config["dataset"].keys():
-                # These cause errors when trying to benchmark
-                dataloader_config["dataset"]["bert"]["root"] = dataset.dataset_dir
-                dataloader_config["dataset"]["bert"]["label_file"] = dataset.dataset_dir
-
-            dataloader_config["batch_size"] = batch_size
-
-        if "tuning" in config_template.keys():
-            config_template["tuning"]["accuracy_criterion"]["relative"] = accuracy_criterion_relative
-
-            if exit_policy_timeout is None:
-                config_template["tuning"]["exit_policy"].pop('timeout', None)
-            else:
-                config_template["tuning"]["exit_policy"]["timeout"] = exit_policy_timeout
-
-            if exit_policy_max_trials is None:
-                config_template["tuning"]["exit_policy"].pop('max_trials', None)
-            else:
-                config_template["tuning"]["exit_policy"]["max_trials"] = exit_policy_max_trials
-
-            if tuning_random_seed is None:
-                config_template["tuning"].pop('random_seed', None)
-            else:
-                config_template["tuning"]["random_seed"] = tuning_random_seed
-
-            if tuning_workspace:
-                if "workspace" not in config_template["tuning"].keys():
-                    config_template["tuning"]["workspace"] = {}
-
-                config_template["tuning"]["workspace"]["path"] = tuning_workspace
-            else:
-                # No tuning_workspace is defined, so remove it from the config
-                if "workspace" in config_template["tuning"].keys():
-                    config_template["tuning"]["workspace"].pop("path", None)
-
-                    if len(config_template["tuning"]["workspace"].keys()) == 0:
-                        config_template["tuning"].pop("workspace", None)
-
-        # Create the directory where the file will be written, if it doesn't already exist
-        if not os.path.exists(os.path.dirname(config_file_path)):
-            os.makedirs(os.path.dirname(config_file_path))
-
-        # Write the config file
-        with open(config_file_path, "w") as config_file:
-            yaml.dump(config_template, config_file, sort_keys=False)
-
-    def quantize(self, saved_model_dir, output_dir, inc_config_path):
-        """
-        Performs post training quantization using the Intel Neural Compressor on the model from the saved_model_dir
-        using the specified config file. The quantized model is written to the output directory.
-
-        Args:
-            saved_model_dir (str): Source directory for the model to quantize.
-            output_dir (str): Writable output directory to save the quantized model
-            inc_config_path (str): Path to an Intel Neural Compressor config file (.yaml)
-
-        Returns:
-            None
-
-        Raises:
-            NotADirectoryError if the model is not a directory
-            FileNotFoundError if a saved_model.pb is not found in the model or if the inc_config_path file
-            is not found.
-            FileExistsError if the output_dir already has a saved_model.pb file
-        """
-        # The saved model directory should exist and contain a saved_model.pb file
-        if not os.path.isdir(saved_model_dir):
-            raise NotADirectoryError("The saved model directory ({}) does not exist.".format(saved_model_dir))
-        if not os.path.isfile(os.path.join(saved_model_dir, "saved_model.pb")):
-            raise FileNotFoundError("The saved model directory ({}) should have a saved_model.pb file".format(
-                saved_model_dir))
-
-        # Verify that the config file exists
-        if not os.path.isfile(inc_config_path):
-            raise FileNotFoundError("The config file was not found at: {}".format(inc_config_path))
-
-        if not os.path.exists(output_dir):
-            os.makedirs(output_dir)
-        else:
-            # Verify that the output directory doesn't already have a saved_model.pb file
-            if os.path.exists(os.path.join(output_dir, "saved_model.pb")):
-                raise FileExistsError("A saved model already exists at:", os.path.join(output_dir, "saved_model.pb"))
-
-        from neural_compressor.experimental import Quantization
-
-        quantizer = Quantization(inc_config_path)
-        quantizer.model = self._model
-        quantized_model = quantizer.fit()
-
-        # If quantization was successful, save the model
-        if quantized_model:
-            quantized_model.save(output_dir)+        return tf.sigmoid(self._model.predict(input_samples)).numpy()