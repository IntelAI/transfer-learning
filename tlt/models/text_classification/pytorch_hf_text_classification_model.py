#!/usr/bin/env python
# -*- coding: utf-8 -*-
#
# Copyright (c) 2022 Intel Corporation
#
# Licensed under the Apache License, Version 2.0 (the "License");
# you may not use this file except in compliance with the License.
# You may obtain a copy of the License at
#
#    http://www.apache.org/licenses/LICENSE-2.0
#
# Unless required by applicable law or agreed to in writing, software
# distributed under the License is distributed on an "AS IS" BASIS,
# WITHOUT WARRANTIES OR CONDITIONS OF ANY KIND, either express or implied.
# See the License for the specific language governing permissions and
# limitations under the License.
#
# SPDX-License-Identifier: Apache-2.0
#

import inspect
import os
import time
import tempfile
import shutil
import dill  # nosec: B403
import torch
import numpy as np
import intel_extension_for_pytorch as ipex
from requests.adapters import ProxyError
from tqdm import tqdm
from torch.utils.data import DataLoader

# Hugging Face imports
from transformers import (
    AutoModelForSequenceClassification,
    AutoTokenizer,
    EvalPrediction,
    TrainingArguments,
    Trainer,
    get_scheduler,
    set_seed
)

from datasets.arrow_dataset import Dataset

from downloader.models import ModelDownloader
from tlt import TLT_BASE_DIR
from tlt.distributed import TLT_DISTRIBUTED_DIR
from tlt.utils.file_utils import read_json_file, validate_model_name, verify_directory
from tlt.utils.platform_util import PlatformUtil
from tlt.utils.types import FrameworkType, UseCaseType
from tlt.models.hf_model import HFModel
from tlt.models.pytorch_model import PyTorchModel
from tlt.models.text_classification.text_classification_model import TextClassificationModel
from tlt.datasets.text_classification.text_classification_dataset import TextClassificationDataset
from tlt.datasets.text_classification.hf_text_classification_dataset import HFTextClassificationDataset
from tlt.datasets.text_classification.hf_custom_text_classification_dataset import HFCustomTextClassificationDataset


MODEL_CONFIG_DIR = os.path.join(TLT_BASE_DIR, "models/configs")


class PyTorchHFTextClassificationModel(TextClassificationModel, HFModel, PyTorchModel):
    """
    Class to represent a PyTorch Hugging Face pretrained model that can be used for multi-class text classification
    fine tuning.
    """

    def __init__(self, model_name: str, model=None, optimizer=None, loss=None, **kwargs):

        hf_model_map = read_json_file(os.path.join(
            TLT_BASE_DIR, "models/configs/pytorch_hf_text_classification_models.json"))

        # extra properties that will become configurable in the future
        self._model_name = model_name
        self._model_hub = None
        self._dropout_layer_rate = 0.1
        self._do_fine_tuning = False
        self._dropout_layer_rate = None
        self._device = 'cpu'
        self._lr_scheduler = None
        self._generate_checkpoints = True
        self._tokenizer = None
        self._classification_layer = hf_model_map[model_name]["classification_layer"]

        TextClassificationModel.__init__(self, model_name, FrameworkType.PYTORCH, UseCaseType.TEXT_CLASSIFICATION,
                                         self._dropout_layer_rate)
        HFModel.__init__(self, model_name, FrameworkType.PYTORCH, UseCaseType.TEXT_CLASSIFICATION)
        PyTorchModel.__init__(self, model_name, framework=FrameworkType.PYTORCH,
                              use_case=UseCaseType.TEXT_CLASSIFICATION)

        # Store the dataset type that this model type can use for Intel Neural Compressor
        self._inc_compatible_dataset = (HFCustomTextClassificationDataset, HFTextClassificationDataset)

        # set up the configurable optimizer and loss functions
        self._check_optimizer_loss(optimizer, loss)
        self._optimizer_class = optimizer if optimizer else torch.optim.AdamW
        self._opt_args = {k: v for k, v in kwargs.items() if k in inspect.getfullargspec(self._optimizer_class).args}
        self._optimizer = None  # This gets initialized later
        self._loss_class = loss if loss else torch.nn.CrossEntropyLoss
        self._loss_args = {k: v for k, v in kwargs.items() if k in inspect.getfullargspec(self._loss_class).args}
        self._loss = self._loss_class(**self._loss_args)

        # model definition
        config_dict = read_json_file(os.path.join(MODEL_CONFIG_DIR, "pytorch_hf_text_classification_models.json"))
        self.hub_name = config_dict[self._model_name]["hub_name"]
        self._model = None
        self._num_classes = None
        self._trainer = None
        self._history = None
        self._enable_auto_mixed_precision = False

        if model and isinstance(model, str):
            self.load_from_directory(model)

    def export_for_distributed(self, export_dir, train_data=None, val_data=None):
        """
        Exports the model, optimizer, loss, train data and validation data to the export_dir for distributed
        script to access. Note that the export_dir must be accessible to all the nodes. For example: NFS shared
        systems. Note that the export_dir is created using mkdtemp which reults in a unique dir name. For
        example: "<export_dir_Am83Iw". If the export_dir is None, the default name is "saved_objects"

        Args:
            export_dir (str): Directory name to export the model, optimizer, loss, train data and validation
                data. export_dir must be accessible to all the nodes. For example: NFS shared systems. export_dir
                is created using mkdtemp which reults in a unique dir name. For example: "<export_dir_Am83Iw".
                If the export_dir is None, the default name is "saved_objects"
            train_data (PyTorchDataset): Train dataset
            val_data (PyTorchDataset): Validation dataset
        """
        temp_dir_prefix = os.path.join(os.environ['HOME'], "saved_objects_") if export_dir is None else export_dir + "_"
        self._temp_dir = tempfile.mkdtemp(prefix=temp_dir_prefix)

        objects_to_save = {
            "train_data": train_data,
            "model": self._model,
            "optimizer": self._optimizer,
            "loss": self._loss
        }
        torch.save(objects_to_save, os.path.join(self._temp_dir, "torch_saved_objects.obj"))
        return self._temp_dir

    def cleanup_saved_objects_for_distributed(self):
        try:
            print('Cleaning saved objects...')
            shutil.rmtree(self._temp_dir)
        except OSError as ose:
            print('Error while cleaning the saved objects: {}'.format(ose))

    @property
    def num_classes(self):
        """
        The number of output neurons in the model; equal to the number of classes in the dataset
        """
        return self._num_classes

    def _fit(self, output_dir, dataset, epochs, do_eval, early_stopping, lr_decay):
        train_data_loader = None
        validation_data_loader = None

        if isinstance(dataset, HFTextClassificationDataset) or \
                isinstance(dataset, HFCustomTextClassificationDataset):
            if not dataset._preprocessed:
                raise ValueError("dataset is not preprocessed yet")
            self._tokenizer = dataset._tokenizer

            # Get the data loader objects
            train_data_loader = dataset.train_loader
            validation_data_loader = dataset.validation_loader
            train_data_length = len(dataset.train_subset)
        elif isinstance(dataset, Dataset):
            self._tokenizer = AutoTokenizer.from_pretrained(self._model_name)

            # Create new data loader objects
            train_data_loader = DataLoader(dataset, batch_size=16)
            validation_data_loader = DataLoader(dataset, batch_size=16)
            train_data_length = len(dataset)
        else:
            raise ValueError("Invalid dataset type: {}".format(type(dataset)))

        # For early stopping, if enabled
        patience = 10
        trigger_time = 0
        last_loss = 1.0

        num_training_steps = epochs * train_data_length
        lr_scheduler = get_scheduler(
            name="linear", optimizer=self._optimizer, num_warmup_steps=0, num_training_steps=num_training_steps
        )

        # Training loop
        since = time.time()
        self._model.to(self._device)
        self._history = {}
        self._model.train()
        # Training loop
        for epoch in range(epochs):
            print(f'Epoch {epoch+1}/{epochs}')
            print('-' * 10)

            # Training phase
            running_loss = 0.0
            running_corrects = 0

            # Iterate over data.
            for data_batch in tqdm(train_data_loader, bar_format='{l_bar}{bar:50}{r_bar}{bar:-50b}'):
                inputs = {k: v.to(self._device) for k, v in data_batch.items()
                          if k in ['input_ids', 'token_type_ids', 'attention_mask']}
                labels = data_batch['label']

                # zero the parameter gradients
                self._optimizer.zero_grad()

                # Forward pass
                if self._enable_auto_mixed_precision:
                    # Call model using the torch automatic mixed precision context when mixed precision is enabled
                    with torch.cpu.amp.autocast(dtype=torch.bfloat16):
                        outputs = self._model(**inputs)
                else:
                    outputs = self._model(**inputs)
                loss = self._loss(outputs.logits, labels)

                # Backward pass
                loss.backward()
                self._optimizer.step()
                lr_scheduler.step()

                # Statistics
                predictions = torch.argmax(outputs.logits, dim=-1)

                running_loss += loss.item()
                running_corrects += torch.sum(predictions == labels).item()

            # At the epoch end
            train_epoch_loss = running_loss / train_data_length
            train_epoch_acc = running_corrects / train_data_length

            self._update_history('Loss', train_epoch_loss)
            self._update_history('Acc', train_epoch_acc)

            loss_acc_output = f'Loss: {train_epoch_loss:.4f} - Acc: {train_epoch_acc:.4f}'

            if do_eval and validation_data_loader is not None:
                eval_metrics = self.evaluate(validation_data_loader)
                eval_epoch_loss = eval_metrics['eval_loss']
                eval_epoch_acc = eval_metrics['eval_accuracy']
                self._update_history('Val Loss', eval_epoch_loss)
                self._update_history('Val Acc', eval_epoch_acc)

                loss_acc_output += f' - Val Loss: {eval_epoch_loss:.4f} - Val Acc: {eval_epoch_acc:.4f}'

                if lr_decay:
                    lr = lr_scheduler.optimizer.param_groups[0]['lr']
                    self._update_history('LR', lr)
                    loss_acc_output += f' - LR: {lr:.4f}'
                    lr_scheduler.step(eval_epoch_loss)

                # Put the model back to train mode
                self._model.train()

            if early_stopping:
                if eval_epoch_loss >= last_loss:
                    trigger_time += 1

                    if trigger_time >= patience:
                        # Stop Early
                        print("Early stopping has been triggered after " + str(epoch) + " epochs.")
                        break
                else:
                    trigger_time = 0

                last_loss = eval_epoch_loss

            print(loss_acc_output)

        time_elapsed = time.time() - since
        print(f'Training complete in {time_elapsed // 60:.0f}m {time_elapsed % 60:.0f}s')

        self._update_history('train_runtime', round(time_elapsed, 4))
        self._update_history('train_samples_per_second', round(train_data_length * (epoch + 1) / time_elapsed, 3))

        if self._generate_checkpoints:
            valid_model_name = validate_model_name(self.model_name)
            checkpoint_dir = os.path.join(output_dir, "{}_checkpoints".format(valid_model_name))
            verify_directory(checkpoint_dir)
            try:
                torch.save({
                    'epoch': epochs,
                    'model_state_dict': self._model.state_dict(),
                    'optimizer_state_dict': self._optimizer.state_dict(),
                    'loss': train_epoch_loss,
                }, os.path.join(checkpoint_dir, 'checkpoint.pt'))
            except KeyError:
                # Calling state_dict() on an IPEX optimizer calls into the torch optimizer's __setstate__ method
                # which in PyTorch 1.12 assumes that the first state value will always have a 'step' key
                state_values = list(self._optimizer.state.values())
                if 'step' not in state_values[0].keys():
                    state_values[0]['step'] = torch.tensor([])
                torch.save({
                    'epoch': epochs,
                    'model_state_dict': self._model.state_dict(),
                    'optimizer_state_dict': self._optimizer.state_dict(),
                    'loss': train_epoch_loss,
                }, os.path.join(checkpoint_dir, 'checkpoint.pt'))

    def _fit_distributed(self, saved_objects_dir, hostfile, nnodes, nproc_per_node, epochs, batch_size, ipex_optimize,
                         use_horovod, hvd_start_timeout):
        import subprocess  # nosec: B404

        distributed_text_script = os.path.join(TLT_DISTRIBUTED_DIR, "pytorch", "run_train_pyt.py")

        if use_horovod:
            with open(hostfile, 'r') as f:
                ip_addresses = [line.rstrip() for line in f]
            bash_cmd = 'horovodrun'
            bash_cmd += ' -np {}'.format(nnodes * nproc_per_node)
            bash_cmd += ' -H '
            for node in range(nnodes):
                bash_cmd += '{}:{},'.format(ip_addresses[node], nproc_per_node)
            bash_cmd = bash_cmd[:-1]  # Remove trailing comma
            bash_cmd += ' --start-timeout {}'.format(hvd_start_timeout)
            bash_cmd += ' python {}'.format(distributed_text_script)
            bash_cmd += ' --use_horovod'
            bash_cmd += ' --use_case {}'.format('text_classification')
            bash_cmd += ' --tlt_saved_objects_dir {}'.format(saved_objects_dir)
            bash_cmd += ' --epochs {}'.format(epochs)
            bash_cmd += ' --batch_size {}'.format(batch_size)
            if not ipex_optimize:
                bash_cmd += ' --disable_ipex'
            print(bash_cmd)
            subprocess.run(bash_cmd.split(' '))
        else:
            default_port = '29500'
            default_master_addr = '127.0.0.1'

            addresses = []

            if hostfile is not None:
                if os.path.isfile(hostfile):
                    # if addresses are given as line separated IP addresses
                    with open(hostfile) as hf:
                        addresses = hf.readlines()
                    addresses = [a.strip('\n') for a in addresses]
                else:
                    # if addresses are given as a comma separated IP addresses
                    addresses = hostfile.split(',')

                default_master_addr = addresses[0]

                # If port is given in the format of "0.0.0.0:9999"
                if ':' in default_master_addr:
                    colon_index = default_master_addr.index(':')
                    default_port = default_master_addr[colon_index + 1:]
                    default_master_addr = default_master_addr[:colon_index]

                    # We create/rewrite the hostfile to contain only IP addresses
                    with open('hostfile', 'w') as hf:
                        for addr in addresses:
                            if ':' in addr:
                                addr = addr[:addr.index(':')]
                            hf.write(addr + '\n')
                    hostfile = 'hostfile'

            bash_command = 'python -m intel_extension_for_pytorch.cpu.launch --distributed'
            bash_command += ' --hostfile {}'.format(hostfile)
            bash_command += ' --nnodes {}'.format(nnodes)
            bash_command += ' --nproc_per_node {}'.format(nproc_per_node)
            bash_command += ' {}'.format(distributed_text_script)
            bash_command += ' --master_addr {}'.format(default_master_addr)
            bash_command += ' --master_port {}'.format(default_port)
            bash_command += ' --backend {}'.format('ccl')
            bash_command += ' --tlt_saved_objects_dir {}'.format(saved_objects_dir)
            bash_command += ' --use_case {}'.format('text_classification')
            bash_command += ' --epochs {}'.format(epochs)
            bash_command += ' --batch_size {}'.format(batch_size)
            if not ipex_optimize:
                bash_command += ' --disable_ipex'

            print(bash_command)
            subprocess.run(bash_command.split(' '))

    def _get_hub_model(self, model_name, num_classes, force_download=False):
        downloader = ModelDownloader(model_name, model_dir=None, hub='hugging_face',
                                     num_labels=num_classes, force_download=force_download)
        try:
            model = downloader.download()
        except ProxyError:
            print('Max retries reached. Sleeping for 10 sec...')
            time.sleep(10)
            model = downloader.download()

        return model

    def train(
        self,
        dataset,
        output_dir: str,
        epochs: int = 1,
        initial_checkpoints=None,
        learning_rate: float = 1e-5,
        do_eval: bool = True,
        early_stopping: bool = False,
        lr_decay: bool = True,
        seed: int = None,
        extra_layers: list = None,
        device: str = "cpu",
        ipex_optimize: bool = True,
        use_trainer: bool = False,
        force_download: bool = False,
        enable_auto_mixed_precision: bool = None,
        distributed: bool = False,
        hostfile: str = None,
        nnodes: int = 1,
        nproc_per_node: int = 1,
        **kwargs
    ):
        """
        Trains the model using the specified text classification dataset.

        Args:
            dataset (TextClassificationDataset/datasets.arrow_dataset.Dataset): The dataset to use for training.
                If a train subset has been defined, that subset will be used to fit the model. Otherwise, the
                entire non-partitioned dataset will be used.
            output_dir (str): A writeable output directory to write checkpoint files during training
            epochs (int): The number of training epochs [default: 1]
            initial_checkpoints (str): Path to checkpoint weights to load. If the path provided is a directory, the
                latest checkpoint will be used.
            learning_rate (float): Learning rate for the model to train. Defaults to 1e-5
            do_eval (bool): If do_eval is True and the dataset has a validation subset, the model will be evaluated
                at the end of each epoch. If the dataset does not have a validation split, the test subset will be used.
            early_stopping (bool): Enable early stopping if convergence is reached while training
                at the end of each epoch.
            lr_decay (bool): If lr_decay is True and do_eval is True, learning rate decay on the validation loss
                is applied at the end of each epoch.
            seed (int): Optionally set a seed for reproducibility.
            extra_layers (list[int]): Optionally insert additional dense layers between the base model and output
                layer. This can help increase accuracy when fine-tuning a PyTorch model.
                The input should be a list of integers representing the number and size of the layers,
                for example [1024, 512] will insert two dense layers, the first with 1024 neurons and the
                second with 512 neurons.
            device (str): Device to train the model. Defaults to "cpu"
            ipex_optimize (bool): Optimize the model using Intel® Extension for PyTorch. Defaults to True
            use_trainer (bool): If use_trainer is True, then the model training is done using the Hugging Face Trainer
                and if use_trainer is False, the model training is done using native PyTorch training loop
            force_download (bool): Downloads the model with default parameters. Defaults to False.
            enable_auto_mixed_precision (bool or None): Enable auto mixed precision for training. Mixed precision
                    uses both 16-bit and 32-bit floating point types to make training run faster and use less memory.
                    It is recommended to enable auto mixed precision training when running on platforms that support
                    bfloat16 (Intel third or fourth generation Xeon processors). If it is enabled on a platform that
                    does not support bfloat16, it can be detrimental to the training performance. If
                    enable_auto_mixed_precision is set to None, auto mixed precision will be automatically enabled when
                    running with Intel fourth generation Xeon processors, and disabled for other platforms. Defaults to
                    None.
            distributed (bool): Boolean flag to use distributed training. Defaults to False.
            hostfile (str): Name of the hostfile for distributed training. Defaults to None.
            nnodes (int): Number of nodes to use for distributed training. Defaults to 1.
            nproc_per_node (int): Number of processes to spawn per node to use for distributed training. Defaults
                to 1.

        Returns:
            If use_trainer=True, a Hugging Face TrainOutput object is returned.
            If use_trainer=False, a dictionary containing the model training history is returned.

        Raises:
            TypeError: if the dataset specified is not a TextClassificationDataset/datasets.arrow_dataset.Dataset
            ValueError: if the given dataset has not been preprocessed yet

        """
        self._check_train_inputs(output_dir, dataset, TextClassificationDataset,
                                 extra_layers, epochs, distributed, hostfile, enable_auto_mixed_precision)

        if enable_auto_mixed_precision is None:
            try:
                # Only automatically enable auto mixed precision for SPR
                enable_auto_mixed_precision = PlatformUtil().cpu_type == 'SPR'
            except Exception as e:
                print("Unable to determine the CPU type: {}.\n"
                      "Mixed precision training will be disabled.".format(str(e)))

        self._enable_auto_mixed_precision = enable_auto_mixed_precision

        if not self._model:
            self._num_classes = len(dataset.class_names)
            self._model = self._get_hub_model(model_name=self.hub_name, num_classes=self._num_classes,
                                              force_download=force_download)
<<<<<<< HEAD
=======

        self._model.train()
>>>>>>> 19fd0704

        if not self._optimizer:
            self._optimizer = self._optimizer_class(self._model.parameters(), lr=self._learning_rate)

        self._device = device
        self.train_data_loader = None
        self.validation_data_loader = None

        if initial_checkpoints:
            checkpoint = torch.load(initial_checkpoints)
            self._model.load_state_dict(checkpoint['model_state_dict'])
            self._optimizer.load_state_dict(checkpoint['optimizer_state_dict'])

        if extra_layers:
            classifier = getattr(self._model, self._classification_layer[0])
            num_features = classifier.in_features
            setattr(self._model, self._classification_layer[0], torch.nn.Sequential())
            classifier = getattr(self._model, self._classification_layer[0])
            for layer in extra_layers:
                classifier.append(torch.nn.Linear(num_features, layer))
                classifier.append(torch.nn.ReLU(inplace=True))
                num_features = layer
            classifier.append(torch.nn.Linear(num_features, self._num_classes))

        # Initialize the optimizer class and create a learning rate scheduler
        self._optimizer = self._optimizer_class(self._model.parameters(), lr=learning_rate, **self._opt_args)

        if seed is not None:
            set_seed(seed)

        if use_trainer:
            if distributed:
                raise ValueError("Distributed training with Trainer is not implemented yet")

            # Get the eval_dataset. We always have to do this, because it seems like even it do_eval=False, the
            # Trainer will still require an eval_dataset.
            eval_dataset = None
            try:
                eval_dataset = dataset.validation_subset
            except ValueError:
                try:
                    eval_dataset = dataset.test_subset
                except ValueError:
                    if do_eval:
                        print("Warning: The dataset provided does not have a validation or test subset.")

            training_args = TrainingArguments(
                output_dir=output_dir,
                do_eval=do_eval,
                do_train=True,
                no_cuda=True,
                overwrite_output_dir=True,
                per_device_train_batch_size=dataset.info['preprocessing_info']['batch_size'],
                per_device_eval_batch_size=dataset.info['preprocessing_info']['batch_size'],
                evaluation_strategy="epoch",
                num_train_epochs=epochs,
                learning_rate=learning_rate,
                data_seed=seed,
                use_ipex=ipex_optimize,
                bf16=enable_auto_mixed_precision
            )

            if seed is not None:
                training_args.seed = seed

            def compute_metrics(p: EvalPrediction):
                preds = p.predictions[0] if isinstance(p.predictions, tuple) else p.predictions
                preds = np.argmax(preds, axis=1)
                return {"accuracy": (preds == p.label_ids).astype(np.float32).mean().item()}

            # Initialize our Trainer
            self._tokenizer = dataset._tokenizer
            self._trainer = Trainer(
                model=self._model,
                args=training_args,
                train_dataset=dataset.train_subset,
                eval_dataset=eval_dataset,
                compute_metrics=compute_metrics,
                tokenizer=self._tokenizer
            )

            self._history = self._trainer.train()
        elif distributed:
            try:
                saved_objects_dir = self.export_for_distributed(
                    export_dir=os.path.join(output_dir, 'tlt_saved_objects'),
                    train_data=dataset.train_subset,
                    val_data=dataset.validation_subset
                )
                self._fit_distributed(saved_objects_dir, hostfile, nnodes, nproc_per_node, epochs,
                                      dataset._preprocessed["batch_size"], ipex_optimize,
                                      kwargs.get('use_horovod', False), kwargs.get('hvd_start_timeout', 30))
            except Exception as err:
                print("Error: \'{}\' occured while distributed training".format(err))
            finally:
                self.cleanup_saved_objects_for_distributed()
        else:
            self._trainer = None
            if ipex_optimize:
                ipex_dtype = torch.bfloat16 if self._enable_auto_mixed_precision else None
                self._model, self._optimizer = ipex.optimize(self._model, optimizer=self._optimizer, dtype=ipex_dtype)
            # Call the _fit method to train the model with native PyTorch API
            self._fit(output_dir, dataset, epochs, do_eval, early_stopping, lr_decay)

        return self._history

    def evaluate(self, dataset_or_dataloader=None, enable_auto_mixed_precision=None):
        """
           Evaulates the model on the given dataset (or) dataloader. If Hugging Face Trainer object was used to
           train the model, it evaluates on the 'eval_dataset' given in the Trainer arguments

           Args:
               dataset_or_dataloader (datasets.arrow_dataset.Dataset/DataLoader/TextClassificationDataset): The
                    dataset/dataloader to use for evaluation.
               enable_auto_mixed_precision (bool or None): Enable auto mixed precision for evaluation. Mixed precision
                    uses both 16-bit and 32-bit floating point types to make evaluation run faster and use less memory.
                    It is recommended to enable auto mixed precision when running on platforms that support
                    bfloat16 (Intel third or fourth generation Xeon processors). If it is enabled on a platform that
                    does not support bfloat16, it can be detrimental to the evaluation performance. If
                    enable_auto_mixed_precision is set to None, auto mixed precision will be automatically enabled when
                    running with Intel fourth generation Xeon processors, and disabled for other platforms. Defaults to
                    None.

           Returns:
               Dictionary with loss, accuracy, runtime, and samples per second metrics

           Raises:
               TypeError: if the dataset specified is not a datasets.arrow_dataset.Dataset (or) a
                    TextClassificationDataset (or) a DataLoader
        """
        if enable_auto_mixed_precision is None:
            try:
                # Only automatically enable auto mixed precision for SPR
                enable_auto_mixed_precision = PlatformUtil().cpu_type == 'SPR'
            except Exception as e:
                print("Unable to determine the CPU type: {}.\n"
                      "Mixed precision will be disabled for evaluation.".format(str(e)))

        self._enable_auto_mixed_precision = enable_auto_mixed_precision

        if self._trainer:
            results = self._trainer.evaluate()
            print("Val Acc: {:.5f}".format(results.get("eval_accuracy")))
        else:
            if isinstance(dataset_or_dataloader, Dataset):
                dataloader = DataLoader(dataset_or_dataloader, batch_size=1)
                validation_data_length = len(dataset_or_dataloader)
            elif isinstance(dataset_or_dataloader, DataLoader):
                dataloader = dataset_or_dataloader
                validation_data_length = len(dataloader) * dataloader.batch_size
            elif isinstance(dataset_or_dataloader, HFTextClassificationDataset) or \
                    isinstance(dataset_or_dataloader, HFCustomTextClassificationDataset):
                dataloader = dataset_or_dataloader.validation_loader
                validation_data_length = len(dataset_or_dataloader.validation_subset)
            else:
                raise TypeError("Invalid dataset/dataloader: {}".format(dataset_or_dataloader))

            if not self._model:
                # The model hasn't been trained yet, use the original transformers model
                self._num_classes = len(dataset_or_dataloader.class_names)
                self._model = self._get_hub_model(self.hub_name, self._num_classes)

            # Do the evaluation
            device = torch.device(self._device)
            self._model = self._model.to(device)

            self._model.eval()
            running_loss = 0.0
            running_corrects = 0

            start = time.time()

            for data_batch in tqdm(dataloader, bar_format='{l_bar}{bar:50}{r_bar}{bar:-50b}'):
                inputs = {k: v.to(device) for k, v in data_batch.items()
                          if k in ['input_ids', 'token_type_ids', 'attention_mask']}
                labels = data_batch['label'].to(device)

                if self._enable_auto_mixed_precision:
                    # Call model using the torch automatic mixed precision context when mixed precision is enabled
                    with torch.cpu.amp.autocast(dtype=torch.bfloat16):
                        outputs = self._model(**inputs)
                else:
                    outputs = self._model(**inputs)
                predictions = torch.argmax(outputs.logits, dim=-1)
                loss = self._loss(outputs.logits, labels)

                # Statistics
                running_loss += loss.item()
                running_corrects += torch.sum(predictions == labels).item()

            time_elapsed = time.time() - start
            samples_per_second = validation_data_length / time_elapsed

            if validation_data_length == 0:
                validation_loss, validation_accuracy = 0.0, 0.0
            else:
                validation_loss = running_loss / validation_data_length
                validation_accuracy = running_corrects / validation_data_length

            results = {
                'eval_loss': validation_loss,
                'eval_accuracy': validation_accuracy,
                'eval_runtime': round(time_elapsed, 4),
                'eval_samples_per_second': round(samples_per_second, 3)
            }

        return results

    def predict(self, input_samples, return_raw=False, enable_auto_mixed_precision=None):
        """
           Generates predictions for the specified input samples.

           Args:
               input_samples (str, list, encoded dict, TextClassificationDataset):
                    Input samples to use to predict.
               enable_auto_mixed_precision (bool or None): Enable auto mixed precision for prediction. Mixed precision
                    uses both 16-bit and 32-bit floating point types to make prediction run faster and use less memory.
                    It is recommended to enable auto mixed precision when running on platforms that support
                    bfloat16 (Intel third or fourth generation Xeon processors). If it is enabled on a platform that
                    does not support bfloat16, it can be detrimental to the prediction performance. If
                    enable_auto_mixed_precision is set to None, auto mixed precision will be automatically enabled when
                    running with Intel fourth generation Xeon processors, and disabled for other platforms. Defaults to
                    None.
               return_raw (Bool):
                    Option to return the HF SequenceClassifierOutput object containing the
                    logits Torch Tensor, if set to True.

           Returns:
               Torch Tensor of scores or HF SequenceClassifierOutput if return_raw is set to True.

           Raises:
               NotImplementedError: if the given input_samples is of type DataLoader
        """
        if enable_auto_mixed_precision is None:
            try:
                # Only automatically enable auto mixed precision for SPR
                enable_auto_mixed_precision = PlatformUtil().cpu_type == 'SPR'
            except Exception as e:
                print("Unable to determine the CPU type: {}.\n"
                      "Mixed precision will be disabled for prediction.".format(str(e)))

        self._enable_auto_mixed_precision = enable_auto_mixed_precision

        encoded_input = None

        # If 'input_samples' is a single text string or a list of text strings
        if isinstance(input_samples, str) or isinstance(input_samples, list):
            encoded_input = self._tokenizer(input_samples, padding=True, return_tensors='pt')
        # If 'input_samples' is an encoded input dict
        elif isinstance(input_samples, dict):
            # Requires at least 'input_ids' key and any other mentioned below
            required_keys = ['input_ids', 'attention_mask', 'token_type_ids']
            encoded_input = {k: v for k, v in input_samples.items() if k in required_keys}
        # If 'input_samples' is of type HFTextClassificationDataset
        elif isinstance(input_samples, HFTextClassificationDataset) or\
                isinstance(input_samples, HFCustomTextClassificationDataset):
            if input_samples._preprocessed:
                encoded_input = {
                    'input_ids': input_samples['input_ids'],
                    'attention_mask': input_samples['attention_mask'],
                    'token_type_ids': input_samples['token_type_ids']
                }
        # If the 'input_samples' are already pre-processed, then it will be a Dataset object
        elif isinstance(input_samples, Dataset):
            encoded_input = {
                'input_ids': input_samples['input_ids'],
                'attention_mask': input_samples['attention_mask'],
                'token_type_ids': input_samples['token_type_ids']
            }
        # if 'input_samples' is a DataLoader object
        elif isinstance(input_samples, DataLoader):
            raise NotImplementedError("Prediction using Dataloader hasn't been implmented yet. \
                                Use raw text or Dataset as input!")

        if self._enable_auto_mixed_precision:
            # Call model using the torch automatic mixed precision context when mixed precision is enabled
            with torch.cpu.amp.autocast(dtype=torch.bfloat16):
                output = self._model(**encoded_input)
        else:
            output = self._model(**encoded_input)

        if return_raw:
            return output

        _, predictions = torch.max(output.logits, dim=1)
        return predictions

    def export(self, output_dir: str):
        """
        Saves the model to the given output_dir directory.

        Args:
            output_dir (str): Path to save the model.
        """
        if self._model:
            verify_directory(output_dir)
            valid_model_name = validate_model_name(self.model_name)
            saved_model_dir = os.path.join(output_dir, valid_model_name)
            if os.path.exists(saved_model_dir) and len(os.listdir(saved_model_dir)):
                saved_model_dir = os.path.join(saved_model_dir, "{}".format(len(os.listdir(saved_model_dir)) + 1))
            else:
                saved_model_dir = os.path.join(saved_model_dir, "1")
            verify_directory(saved_model_dir)
<<<<<<< HEAD
            # If we have a distributed model, save only the encapsulated model
            # (it was wrapped in PyTorch DistributedDataParallel or DataParallel)
            model_copy = dill.dumps(self._model.module if hasattr(self._model, 'module') else self._model)  # noqa: E501, nosec: B301
            torch.save(model_copy, os.path.join(saved_model_dir, 'model.pt'))
=======

            if self._trainer:
                self._trainer.save_model(saved_model_dir)
            else:
                # If we have a distributed model, save only the encapsulated model
                # (it was wrapped in PyTorch DistributedDataParallel or DataParallel)
                model_copy = dill.dumps(self._model.module if hasattr(self._model, 'module') else self._model)  # noqa: E501, nosec: B301
                torch.save(model_copy, os.path.join(saved_model_dir, 'model.pt'))

>>>>>>> 19fd0704
            print("Saved model directory:", saved_model_dir)

            return saved_model_dir
        else:
            raise ValueError("Unable to export the model, because it hasn't been trained yet")

    def load_from_directory(self, model_dir: str):
        """
        Loads a saved pytorch model from the given model_dir directory. If a 'model.pt' file is in the directory,
        use the PyTorch model load method. If the 'model.pt' does not exist, check for a 'config.json' and
        'pytorch_model.bin' file to determine if it's a transformers model. If it is a transformers model, load the
        model using the transformers auto model from pretrained method.

        Args:
            model_dir(str): Path to the saved model directory
        """
        verify_directory(model_dir, require_directory_exists=True)
<<<<<<< HEAD
        model_copy = torch.load(os.path.join(model_dir, 'model.pt'))
        self._model = dill.loads(model_copy)  # nosec: B301
        self._optimizer = self._optimizer_class(self._model.parameters(), lr=self._learning_rate)
=======

        if os.path.exists(os.path.join(model_dir, 'model.pt')):
            # Load torch model
            PyTorchModel.load_from_directory(self, model_dir)
        elif os.path.exists(os.path.join(model_dir, 'config.json')) and \
                os.path.exists(os.path.join(model_dir, 'pytorch_model.bin')):
            # Load model using the transformers method
            self._model = AutoModelForSequenceClassification.from_pretrained(model_dir)
            self._optimizer = self._optimizer_class(self._model.parameters(), lr=self._learning_rate)
        else:
            raise ValueError("Unable to load model from {} because a model.pt file or pytorch_model.bin and "
                             "config.json files were not found")

        self._tokenizer = AutoTokenizer.from_pretrained(self._model_name)
>>>>>>> 19fd0704

    def list_layers(self, verbose=False):
        """
        Lists all of the named modules (e.g. features, avgpool, classifier) and layers
        (ReLU, MaxPool2d, Dropout, Linear, etc) in a given PyTorch model

        Args:
            verbose (bool): True/False option set by default to be False, displays only high-level modules
        """

        if self._model is None:
            raise RuntimeError('The model must be trained at least one epoch before its layers can be summarized.')

        # Display a high-level list of the modules e.g. features, avgpool, classifier
        print("\nModel Layers\n============")
        for (name, module) in self._model.named_children():
            if not verbose or not list(module.named_children()):
                print('{}: {}/{} parameters are trainable'.format(
                    name, sum(p.numel() for p in module.parameters() if p.requires_grad),
                    sum(p.numel() for p in module.parameters())))
            else:
                print('{}:'.format(name))
                for (layer_name, layer) in module.named_children():
                    print('  {}: {}/{} parameters are trainable'.format(
                        layer_name, sum(p.numel() for p in layer.parameters() if p.requires_grad),
                        sum(p.numel() for p in layer.parameters())))

        trainable_parameters = sum(p.numel() for p in self._model.parameters() if p.requires_grad)
        print('\nTotal Trainable Parameters: {}/{}'.format(
            trainable_parameters,
            sum(p.numel() for p in self._model.parameters())))

        return trainable_parameters

    def freeze_layer(self, layer_name):
        """
        Freezes the model's layer using a layer name
        Args:
            layer_name (string): The layer name that will be frozen in the model
        """

        if self._model is None:
            raise RuntimeError('The model must be trained at least one epoch before its layers can be frozen.')

        # Freeze everything in the layer
        for (name, module) in self._model.named_children():
            if name == layer_name:
                for param in module.parameters():
                    param.requires_grad = False

        return

    def unfreeze_layer(self, layer_name):
        """
        Unfreezes the model's layer using a layer name
        Args:
            layer_name (string): The layer name that will be frozen in the model
        """

        if self._model is None:
            raise RuntimeError('The model must be trained at least one epoch before its layers can be unfrozen.')

        # Unfreeze everything in the layer
        for (name, module) in self._model.named_children():
            if name == layer_name:
                for param in module.parameters():
                    param.requires_grad = True

        return<|MERGE_RESOLUTION|>--- conflicted
+++ resolved
@@ -484,11 +484,8 @@
             self._num_classes = len(dataset.class_names)
             self._model = self._get_hub_model(model_name=self.hub_name, num_classes=self._num_classes,
                                               force_download=force_download)
-<<<<<<< HEAD
-=======
 
         self._model.train()
->>>>>>> 19fd0704
 
         if not self._optimizer:
             self._optimizer = self._optimizer_class(self._model.parameters(), lr=self._learning_rate)
@@ -792,12 +789,6 @@
             else:
                 saved_model_dir = os.path.join(saved_model_dir, "1")
             verify_directory(saved_model_dir)
-<<<<<<< HEAD
-            # If we have a distributed model, save only the encapsulated model
-            # (it was wrapped in PyTorch DistributedDataParallel or DataParallel)
-            model_copy = dill.dumps(self._model.module if hasattr(self._model, 'module') else self._model)  # noqa: E501, nosec: B301
-            torch.save(model_copy, os.path.join(saved_model_dir, 'model.pt'))
-=======
 
             if self._trainer:
                 self._trainer.save_model(saved_model_dir)
@@ -807,7 +798,6 @@
                 model_copy = dill.dumps(self._model.module if hasattr(self._model, 'module') else self._model)  # noqa: E501, nosec: B301
                 torch.save(model_copy, os.path.join(saved_model_dir, 'model.pt'))
 
->>>>>>> 19fd0704
             print("Saved model directory:", saved_model_dir)
 
             return saved_model_dir
@@ -825,11 +815,6 @@
             model_dir(str): Path to the saved model directory
         """
         verify_directory(model_dir, require_directory_exists=True)
-<<<<<<< HEAD
-        model_copy = torch.load(os.path.join(model_dir, 'model.pt'))
-        self._model = dill.loads(model_copy)  # nosec: B301
-        self._optimizer = self._optimizer_class(self._model.parameters(), lr=self._learning_rate)
-=======
 
         if os.path.exists(os.path.join(model_dir, 'model.pt')):
             # Load torch model
@@ -844,7 +829,6 @@
                              "config.json files were not found")
 
         self._tokenizer = AutoTokenizer.from_pretrained(self._model_name)
->>>>>>> 19fd0704
 
     def list_layers(self, verbose=False):
         """
