--- conflicted
+++ resolved
@@ -184,10 +184,6 @@
                                                                     early_stopping, lr_decay, dataset_num_classes)
 
         if distributed:
-<<<<<<< HEAD
-            self.export_for_distributed(train_data, val_data)
-            self._fit_distributed(epochs, shuffle_files, hostfile, nnodes, nproc_per_node, kwargs.get('use_horovod'))
-=======
             saved_objects_dir = self.export_for_distributed(
                 export_dir=os.path.join(output_dir, "tlt_saved_objects"),
                 train_data=train_data,
@@ -195,7 +191,6 @@
             )
             self._fit_distributed(saved_objects_dir, epochs, shuffle_files, hostfile, nnodes, nproc_per_node,
                                   kwargs.get('use_horovod'))
->>>>>>> 80986c4e
             self.cleanup_saved_objects_for_distributed()
         else:
             history = self._model.fit(train_data, validation_data=val_data, epochs=epochs, shuffle=shuffle_files,
