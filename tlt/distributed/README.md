--- conflicted
+++ resolved
@@ -1,10 +1,6 @@
-<<<<<<< HEAD
-# Distributed Training with Intel® Transfer Learning Tool
-=======
 # Distributed Training
 
 Here are instructions for using distributed/multinode Training with Intel® Transfer Learning Tool.
->>>>>>> 80986c4e
 
 ## Prerequisites
 
