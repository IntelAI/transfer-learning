--- conflicted
+++ resolved
@@ -52,10 +52,7 @@
         """
         BaseDataset.__init__(self, dataset_dir, dataset_name, dataset_catalog)
         self._transform = None
-<<<<<<< HEAD
-=======
         self._shuffle = False
->>>>>>> 19fd0704
 
     @property
     def train_subset(self):
