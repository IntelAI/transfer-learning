# Copyright (c) 2022 Intel Corporation
#
# Licensed under the Apache License, Version 2.0 (the "License");
# you may not use this file except in compliance with the License.
# You may obtain a copy of the License at
#
#    http://www.apache.org/licenses/LICENSE-2.0
#
# Unless required by applicable law or agreed to in writing, software
# distributed under the License is distributed on an "AS IS" BASIS,
# WITHOUT WARRANTIES OR CONDITIONS OF ANY KIND, either express or implied.
# See the License for the specific language governing permissions and
# limitations under the License.

# This dockerfile builds and installs the transfer learning CLI/API for TensorFlow
# The default command runs training based on environment variables specifying
# the model name, dataset information, output directory, etc.

ARG BASE_IMAGE="intel/intel-optimized-tensorflow"
ARG BASE_TAG="latest"

FROM ${BASE_IMAGE}:${BASE_TAG} as builder

COPY . /workspace
WORKDIR /workspace

ENV EXCLUDE_FRAMEWORK=True

RUN python setup.py bdist_wheel

FROM ${BASE_IMAGE}:${BASE_TAG}

WORKDIR /workspace
<<<<<<< HEAD
ARG TLT_VERSION=0.4.0
=======
ARG TLT_VERSION=0.5.0
>>>>>>> 80986c4e

COPY --from=builder /workspace/dist/intel_transfer_learning_tool-${TLT_VERSION}-py3-none-any.whl .

ENV DEBIAN_FRONTEND=noninteractive

RUN apt-get update && \
    apt-get install -y build-essential libgl1 libglib2.0-0 python3.9-dev  && \
    pip install --upgrade pip && \
    pip install intel_transfer_learning_tool-${TLT_VERSION}-py3-none-any.whl[tensorflow] && \
<<<<<<< HEAD
    pip install tensorflow-text==2.11.0 && \
=======
>>>>>>> 80986c4e
    rm intel_transfer_learning_tool-${TLT_VERSION}-py3-none-any.whl && \
    pip install -r tests/requirements-test.txt

ENV DATASET_DIR=/workspace/data
ENV OUTPUT_DIR=/workspace/output
ENV EPOCHS=1

CMD ["sh", "-c", \
     "tlt train --framework tensorflow --model-name ${MODEL_NAME} --output-dir ${OUTPUT_DIR} --dataset-dir ${DATASET_DIR} --epochs ${EPOCHS} --dataset-name \"${DATASET_NAME}\" "]<|MERGE_RESOLUTION|>--- conflicted
+++ resolved
@@ -31,11 +31,7 @@
 FROM ${BASE_IMAGE}:${BASE_TAG}
 
 WORKDIR /workspace
-<<<<<<< HEAD
-ARG TLT_VERSION=0.4.0
-=======
 ARG TLT_VERSION=0.5.0
->>>>>>> 80986c4e
 
 COPY --from=builder /workspace/dist/intel_transfer_learning_tool-${TLT_VERSION}-py3-none-any.whl .
 
@@ -45,10 +41,6 @@
     apt-get install -y build-essential libgl1 libglib2.0-0 python3.9-dev  && \
     pip install --upgrade pip && \
     pip install intel_transfer_learning_tool-${TLT_VERSION}-py3-none-any.whl[tensorflow] && \
-<<<<<<< HEAD
-    pip install tensorflow-text==2.11.0 && \
-=======
->>>>>>> 80986c4e
     rm intel_transfer_learning_tool-${TLT_VERSION}-py3-none-any.whl && \
     pip install -r tests/requirements-test.txt
 
