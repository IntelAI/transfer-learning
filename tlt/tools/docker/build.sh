--- conflicted
+++ resolved
@@ -19,11 +19,7 @@
 TEST_CONTAINER=${TEST_CONTAINER:-False}
 
 # TLT_VERSION used in the name of the wheel that's installed
-<<<<<<< HEAD
-TLT_VERSION=${TLT_VERSION:-0.4.0}
-=======
 TLT_VERSION=${TLT_VERSION:-0.5.0}
->>>>>>> 80986c4e
 
 if [[ -z "${FRAMEWORK}" ]]; then
     echo "The FRAMEWORK environment variable is undefined. Set FRAMEWORK to build tlt for either tensorflow or pytorch"
