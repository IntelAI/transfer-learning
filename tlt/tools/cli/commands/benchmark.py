--- conflicted
+++ resolved
@@ -40,19 +40,10 @@
                    "this time.")
 @click.option("--dataset-file", "--dataset_file",
               required=False,
-<<<<<<< HEAD
-              type=click.Path(exists=True, dir_okay=False),
-              help="Path to a config file (yaml) that will be used to benchmark the model using the Intel Neural "
-                   "Compressor. The INC benchmarking documentation can be found at: "
-                   "https://github.com/intel/neural-compressor/blob/master/docs/source/benchmark.md "
-                   "If no INC config file is provided, a default config file will be generated.")
-@click.option("--mode",
-=======
               type=str,
               help="Name of a file in the dataset directory to load. Used for loading a .csv file for text "
                    "classification fine tuning.")
 @click.option("--delimiter",
->>>>>>> 9d580f40
               required=False,
               type=str,
               default=",",
