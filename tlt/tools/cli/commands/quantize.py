#!/usr/bin/env python
# -*- coding: utf-8 -*-
#
# Copyright (c) 2022 Intel Corporation
#
# Licensed under the Apache License, Version 2.0 (the "License");
# you may not use this file except in compliance with the License.
# You may obtain a copy of the License at
#
#    http://www.apache.org/licenses/LICENSE-2.0
#
# Unless required by applicable law or agreed to in writing, software
# distributed under the License is distributed on an "AS IS" BASIS,
# WITHOUT WARRANTIES OR CONDITIONS OF ANY KIND, either express or implied.
# See the License for the specific language governing permissions and
# limitations under the License.
#
# SPDX-License-Identifier: Apache-2.0
#

import click
import inspect
import os
import sys

from tlt.utils.types import FrameworkType
from tlt.utils.inc_utils import get_inc_config


@click.command()
@click.option("--model-dir", "--model_dir",
              required=True,
              type=click.Path(exists=True, file_okay=False),
              help="Model directory to reload for quantization. The model directory should contain a saved_model.pb "
                   "for TensorFlow models or a model.pt file for PyTorch models.")
@click.option("--dataset-dir", "--dataset_dir",
              required=True,
              type=click.Path(exists=True, file_okay=False),
              help="Dataset directory for a custom dataset. Quantization is not supported with dataset catalogs at "
                   "this time.")
<<<<<<< HEAD
@click.option("--inc-config", "--inc_config",
              required=False,
              type=click.Path(exists=True, dir_okay=False),
              help="Path to a config file (yaml) that will be used to quantize the model using the Intel Neural "
                   "Compressor. The config examples for quantization can be found at the Intel Neural Compressor GitHub"
                   " repo (https://github.com/intel/neural-compressor/tree/master/examples). "
                   "If no INC config file is provided, a default config file will be generated.")
=======
>>>>>>> 80986c4e
@click.option("--batch-size", "--batch_size",
              required=False,
              type=click.IntRange(min=1),
              default=32,
              show_default=True,
              help="Batch size used during quantization, if an INC config file is not provided. If an INC config file "
                   "is provided, the batch size from the config file will be used.")
@click.option("--approach",
              required=False,
              type=click.Choice(['static', 'dynamic'], case_sensitive=False),
              default='static',
              show_default=True,
              help="Specify to use static or dynamic quantization. Generally, static is recommended for image models "
                   "and dynamic is recommended for text models.")
@click.option("--accuracy-criterion", "--accuracy_criterion",
              required=False,
              type=click.FloatRange(min=0, max=1.0),
              default=0.01,
              show_default=True,
              help="Relative accuracy loss to allow (for example, a value of 0.01 allows for a relative accuracy "
                   "loss of 1%), if an INC config file is not provided. If an INC config file is provided, the "
                   "accuracy criterion from the config file will be used.")
@click.option("--timeout",
              required=False,
              type=click.IntRange(min=0),
              default=0,
              show_default=True,
              help="Tuning timeout in seconds, if an INC config file is not provided. If an INC config file is "
                   "provided, the timeout from the config file will be used. Tuning processing finishes when the "
                   "timeout or max trials is reached. A tuning timeout of 0 means that the tuning phase stops when "
                   "the accuracy criterion is met.")
@click.option("--max-trials", "--max_trials",
              required=False,
              type=click.IntRange(min=0),
              default=50,
              show_default=True,
              help="Maximum number of tuning trials, if an INC config file is not provided. If an INC config file is "
                   "provided, the number of max trials from the config file will be used. Tuning processing finishes "
                   "when the timeout or max trials is reached.")
@click.option("--output-dir", "--output_dir",
              required=True,
              type=click.Path(file_okay=False),
              help="A writeable output directory. The output directory will be used as a location to save the "
                   "quantized model, the tuning workspace, and the INC config file, if a config file is not provided.")
def quantize(model_dir, dataset_dir, batch_size, approach, accuracy_criterion, timeout, max_trials, output_dir):
    """
    Uses the Intel Neural Compressor to perform post-training quantization on a trained model
    """
    print("Model directory:", model_dir)
    print("Dataset directory:", dataset_dir)

    print("Quantization approach:", approach)
    print("Accuracy criterion:", accuracy_criterion)
    print("Exit policy timeout:", timeout)
    print("Exit policy max trials:", max_trials)
    print("Batch size:", batch_size)

    print("Output directory:", output_dir)

    try:
        # Create the output directory, if it doesn't exist
        from tlt.utils.file_utils import verify_directory
        verify_directory(output_dir, require_directory_exists=False)
    except Exception as e:
        sys.exit("Error while verifying the output directory: {}", str(e))

    saved_model_path = os.path.join(model_dir, "saved_model.pb")
    pytorch_model_path = os.path.join(model_dir, "model.pt")
    if os.path.isfile(saved_model_path):
        framework = FrameworkType.TENSORFLOW
    elif os.path.isfile(pytorch_model_path):
        framework = FrameworkType.PYTORCH
    else:
        sys.exit("Quantization is currently only implemented for TensorFlow saved_model.pb and PyTorch model.pt "
                 "models. No such files found in the model directory ({}).".format(model_dir))

    # Get the model name from the directory path, assuming models are exported like <model name>/n
    model_name = os.path.basename(os.path.dirname(model_dir))

    print("Model name:", model_name)
    print("Framework:", framework)

    try:
        from tlt.models.model_factory import get_model

        model = get_model(model_name, framework)
        model.load_from_directory(model_dir)
    except Exception as e:
        sys.exit("An error occurred while getting the model: {}\nNote that the model directory is expected to contain "
                 "a previously exported model where the directory structure is <model name>/n/saved_model.pb "
                 "(for TensorFlow) or <model name>/n/model.pt (for PyTorch).".format(str(e)))

    try:

        from tlt.datasets import dataset_factory

        dataset = dataset_factory.load_dataset(dataset_dir, model.use_case, model.framework)

        # Preprocess, batch, and split
        if 'image_size' in inspect.getfullargspec(dataset.preprocess).args:  # For Image classification
            dataset.preprocess(image_size=model.image_size, batch_size=batch_size)
        elif 'model_name' in inspect.getfullargspec(dataset.preprocess).args:  # For HF Text classification
            dataset.preprocess(model_name=model_name, batch_size=batch_size)
        else:  # For TF Text classification
            dataset.preprocess(batch_size=batch_size)
        dataset.shuffle_split()

        # Generate a default inc config
        inc_config = get_inc_config(approach, accuracy_criterion, timeout, max_trials)

        # Setup a directory for the quantized model
        quantized_output_dir = os.path.join(output_dir, "quantized", model_name)
        verify_directory(quantized_output_dir)
        if len(os.listdir(quantized_output_dir)) > 0:
            quantized_output_dir = os.path.join(quantized_output_dir, "{}".format(
                len(os.listdir(quantized_output_dir)) + 1))
        else:
            quantized_output_dir = os.path.join(quantized_output_dir, "1")

        # Call the quantization API
        print("Starting post-training quantization", flush=True)
        model.quantize(quantized_output_dir, dataset, config=inc_config)

    except Exception as e:
        sys.exit("An error occurred during quantization: {}".format(str(e)))<|MERGE_RESOLUTION|>--- conflicted
+++ resolved
@@ -38,16 +38,6 @@
               type=click.Path(exists=True, file_okay=False),
               help="Dataset directory for a custom dataset. Quantization is not supported with dataset catalogs at "
                    "this time.")
-<<<<<<< HEAD
-@click.option("--inc-config", "--inc_config",
-              required=False,
-              type=click.Path(exists=True, dir_okay=False),
-              help="Path to a config file (yaml) that will be used to quantize the model using the Intel Neural "
-                   "Compressor. The config examples for quantization can be found at the Intel Neural Compressor GitHub"
-                   " repo (https://github.com/intel/neural-compressor/tree/master/examples). "
-                   "If no INC config file is provided, a default config file will be generated.")
-=======
->>>>>>> 80986c4e
 @click.option("--batch-size", "--batch_size",
               required=False,
               type=click.IntRange(min=1),
