#!/usr/bin/env python
# -*- coding: utf-8 -*-
#
# Copyright (c) 2022 Intel Corporation
#
# Licensed under the Apache License, Version 2.0 (the "License");
# you may not use this file except in compliance with the License.
# You may obtain a copy of the License at
#
#    http://www.apache.org/licenses/LICENSE-2.0
#
# Unless required by applicable law or agreed to in writing, software
# distributed under the License is distributed on an "AS IS" BASIS,
# WITHOUT WARRANTIES OR CONDITIONS OF ANY KIND, either express or implied.
# See the License for the specific language governing permissions and
# limitations under the License.
#
# SPDX-License-Identifier: EPL-2.0
#

import os
import pytest
import shutil
import tempfile

from pathlib import Path
from unittest.mock import patch

from tlt.models import model_factory

try:
    # Do PyTorch specific imports in a try/except to prevent pytest test loading from failing when running in a TF env
<<<<<<< HEAD
    from tlt.models.image_classification.torchvision_image_classification_model import TorchvisionImageClassificationModel
except ModuleNotFoundError as e:
=======
    from tlt.models.image_classification.torchvision_image_classification_model import TorchvisionImageClassificationModel  # noqa: F401, E501
except ModuleNotFoundError:
>>>>>>> 68689ac7
    print("WARNING: Unable to import TorchvisionImageClassificationModel. PyTorch or torchvision may not be installed")


@pytest.mark.pytorch
def test_torchvision_image_classification_optimize_graph_not_implemented():
    """
    Verifies the error that gets raise if graph optimization is attempted with a PyTorch model
    """
    try:
        output_dir = tempfile.mkdtemp()
        saved_model_dir = tempfile.mkdtemp()
        dummy_config_file = os.path.join(output_dir, "config.yaml")
        Path(dummy_config_file).touch()
        model = model_factory.get_model('resnet50', 'pytorch')
        # The torchvision model is not present until training, so call _get_hub_model()
        model._get_hub_model(3)
        # Graph optimization is not enabled for PyTorch, so this should fail
        with patch('neural_compressor.experimental.Graph_Optimization'):
            with pytest.raises(NotImplementedError):
                model.optimize_graph(saved_model_dir, output_dir)

        # Verify that the installed version of INC throws a SystemError
        from neural_compressor.experimental import Graph_Optimization, common
        from neural_compressor.utils.utility import set_backend
        set_backend('pytorch')
        graph_optimizer = Graph_Optimization()
        with pytest.raises(SystemExit):
            graph_optimizer.model = common.Model(model._model)

    finally:
        if os.path.exists(output_dir):
            shutil.rmtree(output_dir)
        if os.path.exists(saved_model_dir):
            shutil.rmtree(saved_model_dir)<|MERGE_RESOLUTION|>--- conflicted
+++ resolved
@@ -30,13 +30,8 @@
 
 try:
     # Do PyTorch specific imports in a try/except to prevent pytest test loading from failing when running in a TF env
-<<<<<<< HEAD
-    from tlt.models.image_classification.torchvision_image_classification_model import TorchvisionImageClassificationModel
-except ModuleNotFoundError as e:
-=======
     from tlt.models.image_classification.torchvision_image_classification_model import TorchvisionImageClassificationModel  # noqa: F401, E501
 except ModuleNotFoundError:
->>>>>>> 68689ac7
     print("WARNING: Unable to import TorchvisionImageClassificationModel. PyTorch or torchvision may not be installed")
 
 
