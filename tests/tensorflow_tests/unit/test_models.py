--- conflicted
+++ resolved
@@ -29,20 +29,13 @@
 try:
     # Do TF specific imports in a try/except to prevent pytest test loading from failing when running in a PyTorch env
     from tlt.models.image_classification.tfhub_image_classification_model import TFHubImageClassificationModel
-<<<<<<< HEAD
-except ModuleNotFoundError as e:
-=======
     from tlt.models.image_classification.tf_image_classification_model import TFImageClassificationModel
 except ModuleNotFoundError:
->>>>>>> 68689ac7
     TFHubImageClassificationModel = None
     TFImageClassificationModel = None
     print("WARNING: Unable to import TFHubImageClassificationModel or TFImageClassificationModel. "
           "TensorFlow may not be installed")
 
-<<<<<<< HEAD
-from tlt.datasets.image_classification.image_classification_dataset import ImageClassificationDataset
-=======
 
 try:
     # Do TF specific imports in a try/except to prevent pytest test loading from failing when running in a PyTorch env
@@ -81,11 +74,11 @@
     keras.layers.Dense(3, activation='softmax')
 ])
 
->>>>>>> 68689ac7
 
 @pytest.mark.tensorflow
 @pytest.mark.parametrize('model_name,expected_class,expected_image_size',
-                         [['efficientnet_b0', TFHubImageClassificationModel, 224]])
+                         [['efficientnet_b0', TFHubImageClassificationModel, 224],
+                          ['small_bert/bert_en_uncased_L-2_H-128_A-2', TFHubTextClassificationModel, None]])
 def test_tfhub_model_load(model_name, expected_class, expected_image_size):
     """
     Checks that a model can be downloaded form TF Hub
@@ -113,7 +106,8 @@
 
 @pytest.mark.tensorflow
 @pytest.mark.parametrize('model_name,use_case',
-                         [['efficientnet_b0', 'image_classification']])
+                         [['efficientnet_b0', 'image_classification'],
+                          ['small_bert/bert_en_uncased_L-2_H-128_A-2', 'text_classification']])
 def test_get_supported_models(model_name, use_case):
     """
     Call get supported models and checks to make sure the dictionary has keys for each use case,
@@ -202,17 +196,12 @@
 @pytest.mark.parametrize('model_name,dataset_type,get_hub_model_patch,class_names',
                          [['efficientnet_b0', ImageClassificationDataset,
                            'tlt.models.image_classification.tfhub_image_classification_model.'
-<<<<<<< HEAD
-                           'TFHubImageClassificationModel._get_hub_model', ['a', 'b', 'c']]])
-def test_tfhub_efficientnet_b0_train(model_name, dataset_type, get_hub_model_patch, class_names):
-=======
                            'TFHubImageClassificationModel._get_hub_model', ['a', 'b', 'c']],
                           ['small_bert/bert_en_uncased_L-2_H-128_A-2',
                            TextClassificationDataset, 'tlt.models.text_classification.tfhub_text_classification_model.'
                            'TFHubTextClassificationModel._get_hub_model', ['a', 'b']]
                           ])
 def test_tfhub_model_train(model_name, dataset_type, get_hub_model_patch, class_names):
->>>>>>> 68689ac7
     """
     Tests calling train on an TFHub model with a mock dataset and mock model and verifies we get back the return
     value from the fit function.
@@ -304,6 +293,12 @@
      ['143', True, True, '2.9.0', 'efficientnet_b0', ImageClassificationDataset],
      ['123', True, True, '2.9.0', 'efficientnet_b0', ImageClassificationDataset],
      ['85', True, True, '2.10.0', 'efficientnet_b0', ImageClassificationDataset],
+     ['85', None, False, '2.9.0', 'bert_en_wwm_uncased_L-24_H-1024_A-16', TextClassificationDataset],
+     ['143', None, True, '2.9.0', 'bert_en_wwm_uncased_L-24_H-1024_A-16', TextClassificationDataset],
+     ['123', None, False, '2.9.0', 'bert_en_wwm_uncased_L-24_H-1024_A-16', TextClassificationDataset],
+     ['85', True, True, '2.9.0', 'bert_en_wwm_uncased_L-24_H-1024_A-16', TextClassificationDataset],
+     ['143', True, True, '2.9.0', 'bert_en_wwm_uncased_L-24_H-1024_A-16', TextClassificationDataset],
+     ['123', True, True, '2.9.0', 'bert_en_wwm_uncased_L-24_H-1024_A-16', TextClassificationDataset],
      ['85', True, True, '2.10.0', 'efficientnet_b0', ImageClassificationDataset],
      ['143', True, True, '2.10.0', 'efficientnet_b0', ImageClassificationDataset],
      ['123', True, True, '2.10.0', 'efficientnet_b0', ImageClassificationDataset],
@@ -316,13 +311,8 @@
      ['85', None, None, '2.8.0', 'efficientnet_b0', ImageClassificationDataset],
      ['85', True, None, '2.8.0', 'efficientnet_b0', ImageClassificationDataset],
      ['143', None, True, '3.1.0', 'efficientnet_b0', ImageClassificationDataset]])
-<<<<<<< HEAD
-@patch("tlt.models.tfhub_model.tf.version")
-@patch("tlt.models.tfhub_model.tf.config.optimizer.set_experimental_options")
-=======
 @patch("tlt.models.tf_model.tf.version")
 @patch("tlt.models.tf_model.tf.config.optimizer.set_experimental_options")
->>>>>>> 68689ac7
 @patch("tlt.utils.platform_util.PlatformUtil._get_cpuset")
 @patch("tlt.utils.platform_util.os")
 @patch("tlt.utils.platform_util.system_platform")
