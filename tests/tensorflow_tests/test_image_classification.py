--- conflicted
+++ resolved
@@ -31,19 +31,12 @@
 
 
 @pytest.mark.tensorflow
-<<<<<<< HEAD
-@pytest.mark.parametrize('model_name,dataset_name,train_accuracy,retrain_accuracy',
-                         [['efficientnet_b0', 'tf_flowers', 0.34375, 0.5625],
-                          ['resnet_v1_50', 'tf_flowers', 0.40625, 0.6875]])
-def test_tf_image_classification(model_name, dataset_name, train_accuracy, retrain_accuracy):
-=======
 @pytest.mark.parametrize('model_name,dataset_name,train_accuracy,retrain_accuracy,extra_layers,correct_num_layers',
                          [['efficientnet_b0', 'tf_flowers', 0.34375, 0.5625, None, 2],
                           ['resnet_v1_50', 'tf_flowers', 0.40625, 0.6875, None, 2],
                           ['efficientnet_b0', 'tf_flowers', 0.8125, 0.96875, [1024, 512], 4]])
 def test_tf_image_classification(model_name, dataset_name, train_accuracy, retrain_accuracy, extra_layers,
                                  correct_num_layers):
->>>>>>> 68689ac7
     """
     Tests basic transfer learning functionality for TensorFlow image classification models using TF Datasets
     """
@@ -67,17 +60,11 @@
     assert len(pretrained_metrics) > 0
 
     # Train
-<<<<<<< HEAD
-    history = model.train(dataset, output_dir=output_dir, epochs=1, shuffle_files=False, seed=10)
-    assert history is not None
-    assert history.history['acc'] == [train_accuracy]
-=======
     history = model.train(dataset, output_dir=output_dir, epochs=1, shuffle_files=False, seed=10, do_eval=False,
                           extra_layers=extra_layers)
     assert history is not None
     assert history['acc'] == [train_accuracy]
     assert len(model._model.layers) == correct_num_layers
->>>>>>> 68689ac7
 
     # Verify that checkpoints were generated
     checkpoint_dir = os.path.join(output_dir, "{}_checkpoints".format(model_name))
@@ -124,10 +111,6 @@
     # Retrain from checkpoints and verify that we have better accuracy than the original training
     retrain_model = model_factory.load_model(model_name, saved_model_dir, framework, use_case)
     retrain_history = retrain_model.train(dataset, output_dir=output_dir, epochs=1, initial_checkpoints=checkpoint_dir,
-<<<<<<< HEAD
-                                          shuffle_files=False, seed=10)
-    assert retrain_history.history['acc'] == [retrain_accuracy]
-=======
                                           shuffle_files=False, seed=10, do_eval=False)
     assert retrain_history['acc'] == [retrain_accuracy]
 
@@ -221,7 +204,6 @@
     retrain_history = retrain_model.train(dataset, output_dir=output_dir, epochs=1, initial_checkpoints=checkpoint_dir,
                                           shuffle_files=False, seed=10)
     assert retrain_history is not None
->>>>>>> 68689ac7
 
     # Delete the temp output directory
     if os.path.exists(output_dir) and os.path.isdir(output_dir):
@@ -255,13 +237,8 @@
 
     @pytest.mark.tensorflow
     @pytest.mark.parametrize('model_name,train_accuracy,retrain_accuracy',
-<<<<<<< HEAD
-                             [['efficientnet_b0', 0.6875, 0.78125],
-                              ['resnet_v1_50', 0.59375, 0.6875]])
-=======
                              [['efficientnet_b0', 0.9375, 0.9375],
                               ['resnet_v1_50', 1.0, 1.0]])
->>>>>>> 68689ac7
     def test_custom_dataset_workflow(self, model_name, train_accuracy, retrain_accuracy):
         """
         Tests the full workflow for TF image classification using a custom dataset
@@ -282,16 +259,10 @@
         dataset.shuffle_split(train_pct=0.1, val_pct=0.1, seed=10)
 
         # Train for 1 epoch
-<<<<<<< HEAD
-        history = model.train(dataset, output_dir=self._output_dir, epochs=1, shuffle_files=False, seed=10)
-        assert history is not None
-        assert history.history['acc'] == [train_accuracy]
-=======
         history = model.train(dataset, output_dir=self._output_dir, epochs=1, shuffle_files=False, seed=10,
                               do_eval=False)
         assert history is not None
         assert history['acc'] == [train_accuracy]
->>>>>>> 68689ac7
 
         # Verify that checkpoints were generated
         checkpoint_dir = os.path.join(self._output_dir, "{}_checkpoints".format(model_name))
@@ -322,14 +293,9 @@
         # Retrain from checkpoints and verify that we have better accuracy than the original training
         retrain_model = model_factory.get_model(model_name, framework)
         retrain_history = retrain_model.train(dataset, output_dir=self._output_dir, epochs=1,
-<<<<<<< HEAD
-                                              initial_checkpoints=checkpoint_dir, shuffle_files=False, seed=10)
-        assert retrain_history.history['acc'] == [retrain_accuracy]
-=======
                                               initial_checkpoints=checkpoint_dir, shuffle_files=False, seed=10,
                                               do_eval=False)
         assert retrain_history['acc'] == [retrain_accuracy]
->>>>>>> 68689ac7
 
         # Test benchmarking, quantization, and graph optimization with ResNet50
         if model_name == "resnet_v1_50":
